--- conflicted
+++ resolved
@@ -476,8 +476,3 @@
     }
     if 'SECRET_KEY' not in locals():
         SECRET_KEY = 'PDwXboUq!=hPjnrtG2=ge#N$Dwy+wn@uivrugwpic8mxyPfHka'
-<<<<<<< HEAD
-
-# X_FRAME_OPTIONS = "ALLOW-FROM tools.ietf.org"
-=======
->>>>>>> c4fb9b5b
