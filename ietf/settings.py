# Copyright The IETF Trust 2007, All Rights Reserved

# Django settings for ietf project.
# BASE_DIR and "settings_local" are from
# http://code.djangoproject.com/wiki/SplitSettings

import os
try:
    import syslog
    syslog.openlog("datatracker", syslog.LOG_PID, syslog.LOG_USER)
except ImportError:
    pass

BASE_DIR = os.path.dirname(os.path.abspath(__file__))

# a place to put ajax logs if necessary.
LOG_DIR  = '/var/log/datatracker'

import sys
sys.path.append(os.path.abspath(BASE_DIR + "/.."))

<<<<<<< HEAD
DEBUG = True
=======
# dajaxice now in subdirectory
sys.path.append(os.path.abspath(BASE_DIR + "/../django-dajaxice"))

DEBUG = False
>>>>>>> 2ff79003
TEMPLATE_DEBUG = DEBUG

# Domain name of the IETF
IETF_DOMAIN = 'ietf.org'

ADMINS = (
    ('IETF Django Developers', 'django-project@' + IETF_DOMAIN),
    ('GMail Tracker Archive', 'ietf.tracker.archive+errors@gmail.com'),
    ('Henrik Levkowetz', 'henrik@levkowetz.com'),
    ('Robert Sparks', 'rjsparks@nostrum.com'),
    ('Ole Laursen', 'olau@iola.dk'),
    ('Ryan Cross', 'rcross@amsl.com'),
)

ALLOWED_HOSTS = [".ietf.org", ".ietf.org.", "209.208.19.216", "4.31.198.44", ]

# Server name of the tools server
TOOLS_SERVER = 'tools.' + IETF_DOMAIN

# Override this in the settings_local.py file:
SERVER_EMAIL = 'Django Server <django-project@' + TOOLS_SERVER + '>'

DEFAULT_FROM_EMAIL = 'IETF Secretariat <ietf-secretariat-reply@' + IETF_DOMAIN + '>'

MANAGERS = ADMINS

DATABASES = {
    'default': {
        'NAME': 'ietf_utf8',
        'ENGINE': 'django.db.backends.mysql',
        'USER': 'ietf',
        #'PASSWORD': 'ietf',
        #'OPTIONS': {},
    },
#    'legacy': {
#        'NAME': 'ietf',
#        'ENGINE': 'django.db.backends.mysql',
#        'USER': 'ietf',
#        #'PASSWORD': 'ietf',
#    },
}

DATABASE_TEST_OPTIONS = {
        # Comment this out if your database doesn't support InnoDB
        'init_command': 'SET storage_engine=InnoDB',
    }

# Local time zone for this installation. Choices can be found here:
# http://www.postgresql.org/docs/8.1/static/datetime-keywords.html#DATETIME-TIMEZONE-SET-TABLE
# although not all variations may be possible on all operating systems.
# If running in a Windows environment this must be set to the same as your
# system time zone.
TIME_ZONE = 'PST8PDT'

# Language code for this installation. All choices can be found here:
# http://www.w3.org/TR/REC-html40/struct/dirlang.html#langcodes
# http://blogs.law.harvard.edu/tech/stories/storyReader$15
LANGUAGE_CODE = 'en-us'

SITE_ID = 1

# If you set this to False, Django will make some optimizations so as not
# to load the internationalization machinery.
USE_I18N = False

USE_TZ = False

MEDIA_URL = 'http://www.ietf.org/'

STATIC_URL = "/"
STATIC_ROOT = os.path.abspath(BASE_DIR + "/../static/")

WSGI_APPLICATION = "ietf.wsgi.application"

DAJAXICE_MEDIA_PREFIX = "dajaxice"

AUTHENTICATION_BACKENDS = ( 'django.contrib.auth.backends.RemoteUserBackend', )

#DATABASE_ROUTERS = ["ietf.legacy_router.LegacyRouter"]

# ------------------------------------------------------------------------
# Django/Python Logging Framework Modifications

# enable HTML error emails
from django.utils.log import DEFAULT_LOGGING
LOGGING = DEFAULT_LOGGING.copy()
LOGGING['handlers']['mail_admins']['include_html'] = True

# Filter out "Invalid HTTP_HOST" emails
# Based on http://www.tiwoc.de/blog/2013/03/django-prevent-email-notification-on-suspiciousoperation/
from django.core.exceptions import SuspiciousOperation
def skip_suspicious_operations(record):
    if record.exc_info:
        exc_value = record.exc_info[1]
        if isinstance(exc_value, SuspiciousOperation):
            return False
    return True
LOGGING['filters']['skip_suspicious_operations'] = {
    '()': 'django.utils.log.CallbackFilter',
    'callback': skip_suspicious_operations,
}
LOGGING['handlers']['mail_admins']['filters'] += [ 'skip_suspicious_operations' ]

# End logging
# ------------------------------------------------------------------------

SESSION_COOKIE_AGE = 43200 # 12 hours
SESSION_EXPIRE_AT_BROWSER_CLOSE = True
SESSION_SERIALIZER = 'django.contrib.sessions.serializers.PickleSerializer'

TEMPLATE_LOADERS = (
    'django.template.loaders.filesystem.Loader',
    'django.template.loaders.app_directories.Loader',
    'ietf.dbtemplate.template.Loader',
)

MIDDLEWARE_CLASSES = (
    'django.middleware.csrf.CsrfViewMiddleware',
    'django.middleware.common.CommonMiddleware',
    'django.contrib.sessions.middleware.SessionMiddleware',
    'django.contrib.auth.middleware.AuthenticationMiddleware',
    'ietf.middleware.FillInRemoteUserIfLoggedInMiddleware',
    'django.contrib.auth.middleware.RemoteUserMiddleware',
    'django.contrib.messages.middleware.MessageMiddleware',
    'django.middleware.http.ConditionalGetMiddleware',
    'ietf.middleware.SQLLogMiddleware',
    'ietf.middleware.SMTPExceptionMiddleware',
    'ietf.middleware.RedirectTrailingPeriod',
    'django.middleware.clickjacking.XFrameOptionsMiddleware',
    'django.middleware.transaction.TransactionMiddleware',
    'ietf.middleware.UnicodeNfkcNormalization',
    'ietf.secr.middleware.secauth.SecAuthMiddleware'
)

ROOT_URLCONF = 'ietf.urls'

TEMPLATE_DIRS = (
    BASE_DIR + "/templates",
    BASE_DIR + "/secr/templates",
    BASE_DIR+"/../django-dajaxice/dajaxice/templates",
)

TEMPLATE_CONTEXT_PROCESSORS = (
    'django.contrib.auth.context_processors.auth',
    'django.core.context_processors.debug',
    'django.core.context_processors.i18n',
    'django.core.context_processors.request',
    'django.core.context_processors.media',
    'django.contrib.messages.context_processors.messages',
    'ietf.context_processors.server_mode',
    'ietf.context_processors.revision_info',
    'ietf.secr.context_processors.secr_revision_info',
    'ietf.secr.context_processors.static',
    'ietf.context_processors.rfcdiff_prefix',
)

INSTALLED_APPS = (
    'django.contrib.auth',
    'django.contrib.contenttypes',
    'django.contrib.sessions',
    'django.contrib.sites',
    'django.contrib.sitemaps',
    'django.contrib.admin',
    'django.contrib.admindocs',
    'django.contrib.humanize',
    'django.contrib.messages',
    'south',
    'ietf.person',
    'ietf.name',
    'ietf.group',
    'ietf.doc',
    'ietf.message',
    'ietf.idindex',
    'ietf.ietfauth',
    'ietf.iesg',
    'ietf.ipr',
    'ietf.liaisons',
    'ietf.mailinglists',
    'ietf.meeting',
    'ietf.utils',
    'ietf.redirects',
    'ietf.wginfo',
    'ietf.submit',
    'ietf.sync',
    'ietf.community',
    'ietf.release',
    # secretariat apps
    'form_utils',
    'ietf.secr.announcement',
    'ietf.secr.areas',
    'ietf.secr.drafts',
    'ietf.secr.groups',
    'ietf.secr.ipradmin',
    'ietf.secr.meetings',
    'ietf.secr.proceedings',
    'ietf.secr.roles',
    'ietf.secr.rolodex',
    'ietf.secr.telechat',
    'ietf.secr.sreq',
    'ietf.nomcom',
    'ietf.dbtemplate',
    'dajaxice',
)

INTERNAL_IPS = (
# AMS servers
	'64.170.98.32',
	'64.170.98.86',

# local
        '127.0.0.1',
        '::1',
)

# no slash at end
IDTRACKER_BASE_URL = "http://datatracker.ietf.org"
RFCDIFF_PREFIX = "//www.ietf.org/rfcdiff"

# Valid values:
# 'production', 'test', 'development'
# Override this in settings_local.py if it's not true
SERVER_MODE = 'development'

# The name of the method to use to invoke the test suite
TEST_RUNNER = 'ietf.utils.test_runner.IetfTestRunner'

# Fixtures which will be loaded before testing starts
GLOBAL_TEST_FIXTURES = [ 'names','ietf.utils.test_data.make_immutable_base_data' ]

TEST_DIFF_FAILURE_DIR = "/tmp/test/failure/"

# WG Chair configuration
MAX_WG_DELEGATES = 3

DATE_FORMAT = "Y-m-d"
DATETIME_FORMAT = "Y-m-d H:i"

# Override this in settings_local.py if needed
# *_PATH variables ends with a slash/ .
INTERNET_DRAFT_PATH = '/a/www/ietf-ftp/internet-drafts/'
INTERNET_DRAFT_PDF_PATH = '/a/www/ietf-datatracker/pdf/'
RFC_PATH = '/a/www/ietf-ftp/rfc/'
CHARTER_PATH = '/a/www/ietf-ftp/charter/'
CHARTER_TXT_URL = 'http://www.ietf.org/charter/'
CONFLICT_REVIEW_PATH = '/a/www/ietf-ftp/conflict-reviews'
CONFLICT_REVIEW_TXT_URL = 'http://www.ietf.org/cr/'
STATUS_CHANGE_PATH = '/a/www/ietf-ftp/status-changes'
STATUS_CHANGE_TXT_URL = 'http://www.ietf.org/sc/'
AGENDA_PATH = '/a/www/www6s/proceedings/'
AGENDA_PATH_PATTERN = '/a/www/www6s/proceedings/%(meeting)s/agenda/%(wg)s.%(ext)s'
MINUTES_PATH_PATTERN = '/a/www/www6s/proceedings/%(meeting)s/minutes/%(wg)s.%(ext)s'
SLIDES_PATH_PATTERN = '/a/www/www6s/proceedings/%(meeting)s/slides/%(wg)s-*'
IPR_DOCUMENT_PATH = '/a/www/ietf-ftp/ietf/IPR/'
IETFWG_DESCRIPTIONS_PATH = '/a/www/www6s/wg-descriptions/'
IESG_TASK_FILE = '/a/www/www6/iesg/internal/task.txt'
IESG_ROLL_CALL_FILE = '/a/www/www6/iesg/internal/rollcall.txt'
IESG_MINUTES_FILE = '/a/www/www6/iesg/internal/minutes.txt'
IESG_WG_EVALUATION_DIR = "/a/www/www6/iesg/evaluation"
INTERNET_DRAFT_ARCHIVE_DIR = '/a/www/www6s/draft-archive'

# Ideally, more of these would be local -- but since we don't support
# versions right now, we'll point to external websites
DOC_HREFS = {
    "agenda": "/meeting/{meeting}/agenda/{doc.group.acronym}/",
    #"charter": "/doc/{doc.name}-{doc.rev}/",
    "charter": "http://www.ietf.org/charter/{doc.name}-{doc.rev}.txt",
    #"draft": "/doc/{doc.name}-{doc.rev}/",
    "draft": "http://tools.ietf.org/html/{doc.name}-{doc.rev}",
    # I can't figure out the liaison maze. Hopefully someone
    # who understands this better can take care of it.
    #"liai-att": None
    #"liaison": None
    "minutes": "http://www.ietf.org/proceedings/{meeting}/minutes/{doc.external_url}",
    "slides": "http://www.ietf.org/proceedings/{meeting}/slides/{doc.external_url}",
}

# Override this in settings_local.py if needed
CACHE_MIDDLEWARE_SECONDS = 300
CACHE_MIDDLEWARE_KEY_PREFIX = ''

# The default with no CACHES setting is 'django.core.cache.backends.locmem.LocMemCache'
# This setting is possibly overridden further down, after the import of settings_local
CACHES = {
    'default': {
        'BACKEND': 'django.core.cache.backends.memcached.MemcachedCache',
        'LOCATION': '127.0.0.1:11211',
    }
}

IPR_EMAIL_TO = ['ietf-ipr@ietf.org', ]
DOC_APPROVAL_EMAIL_CC = ["RFC Editor <rfc-editor@rfc-editor.org>", ]

IANA_EVAL_EMAIL = "drafts-eval@icann.org"
IANA_APPROVE_EMAIL = "drafts-approval@icann.org"

# Put real password in settings_local.py
IANA_SYNC_PASSWORD = "secret"
IANA_SYNC_CHANGES_URL = "https://datatracker.iana.org:4443/data-tracker/changes"
IANA_SYNC_PROTOCOLS_URL = "http://www.iana.org/protocols/"

RFC_EDITOR_SYNC_PASSWORD="secret"
RFC_EDITOR_SYNC_NOTIFICATION_URL = "http://www.rfc-editor.org/parser/parser.php"
RFC_EDITOR_QUEUE_URL = "http://www.rfc-editor.org/queue2.xml"
RFC_EDITOR_INDEX_URL = "http://www.rfc-editor.org/rfc/rfc-index.xml"

# Liaison Statement Tool settings
LIAISON_UNIVERSAL_FROM = 'Liaison Statement Management Tool <lsmt@' + IETF_DOMAIN + '>'
LIAISON_ATTACH_PATH = '/a/www/ietf-datatracker/documents/LIAISON/'
LIAISON_ATTACH_URL = '/documents/LIAISON/'

# NomCom Tool settings
ROLODEX_URL = ""
NOMCOM_PUBLIC_KEYS_DIR = '/a/www/nomcom/public_keys/'
NOMCOM_FROM_EMAIL = 'nomcom-chair@ietf.org'
NOMCOM_ADMIN_EMAIL = DEFAULT_FROM_EMAIL
OPENSSL_COMMAND = '/usr/bin/openssl'
DAYS_TO_EXPIRE_NOMINATION_LINK = ''
DEFAULT_FEEDBACK_TYPE = 'offtopic'
NOMINEE_FEEDBACK_TYPES = ['comment', 'questio', 'nomina']

# ID Submission Tool settings
IDSUBMIT_FROM_EMAIL = 'IETF I-D Submission Tool <idsubmission@ietf.org>'
IDSUBMIT_TO_EMAIL = 'internet-drafts@ietf.org'
IDSUBMIT_ANNOUNCE_FROM_EMAIL = 'internet-drafts@ietf.org'
IDSUBMIT_ANNOUNCE_LIST_EMAIL = 'i-d-announce@ietf.org'

FIRST_CUTOFF_DAYS = 19 # Days from meeting to cut off dates on submit
SECOND_CUTOFF_DAYS = 12
CUTOFF_HOUR = 00                        # midnight UTC
CUTOFF_WARNING_DAYS = 21                # Number of days before cutoff to start showing the cutoff date

SUBMISSION_START_DAYS = -90
SUBMISSION_CUTOFF_DAYS = 33
SUBMISSION_CORRECTION_DAYS = 52

INTERNET_DRAFT_DAYS_TO_EXPIRE = 185

IDSUBMIT_REPOSITORY_PATH = INTERNET_DRAFT_PATH
IDSUBMIT_STAGING_PATH = '/a/www/www6s/staging/'
IDSUBMIT_STAGING_URL = 'http://www.ietf.org/staging/'
IDSUBMIT_IDNITS_BINARY = '/a/www/ietf-datatracker/scripts/idnits'

IDSUBMIT_MAX_PLAIN_DRAFT_SIZE = 6291456  # Max size of the txt draft in bytes

IDSUBMIT_MAX_DAILY_SAME_DRAFT_NAME = 20
IDSUBMIT_MAX_DAILY_SAME_DRAFT_NAME_SIZE = 50 # in MB
IDSUBMIT_MAX_DAILY_SAME_SUBMITTER = 50
IDSUBMIT_MAX_DAILY_SAME_SUBMITTER_SIZE = 150 # in MB
IDSUBMIT_MAX_DAILY_SAME_GROUP = 150
IDSUBMIT_MAX_DAILY_SAME_GROUP_SIZE = 450 # in MB
IDSUBMIT_MAX_DAILY_SUBMISSIONS = 1000
IDSUBMIT_MAX_DAILY_SUBMISSIONS_SIZE = 2000 # in MB

DOT_BINARY = '/usr/bin/dot'
UNFLATTEN_BINARY= '/usr/bin/unflatten'
PS2PDF_BINARY = '/usr/bin/ps2pdf'

# Account settings
DAYS_TO_EXPIRE_REGISTRATION_LINK = 3
HTPASSWD_COMMAND = "/usr/bin/htpasswd2"
HTPASSWD_FILE = "/www/htpasswd"

SOUTH_TESTS_MIGRATE = False

# Generation of bibxml files for xml2rfc
BIBXML_BASE_PATH = '/a/www/ietf-ftp/xml2rfc'

# Timezone files for iCalendar
TZDATA_ICS_PATH = BASE_DIR + '/../vzic/zoneinfo/'
CHANGELOG_PATH = '/www/ietf-datatracker/web/changelog'

# Secretariat Tool
# this is a tuple of regular expressions.  if the incoming URL matches one of
# these, than non secretariat access is allowed.
SECR_AUTH_UNRESTRICTED_URLS = (
    #(r'^/$'),
    (r'^/secr/announcement/'),
    (r'^/secr/proceedings/'),
    (r'^/secr/sreq/'),
)
SECR_BLUE_SHEET_PATH = '/a/www/ietf-datatracker/documents/blue_sheet.rtf'
SECR_BLUE_SHEET_URL = 'https://datatracker.ietf.org/documents/blue_sheet.rtf'
SECR_INTERIM_LISTING_DIR = '/a/www/www6/meeting/interim'
SECR_MAX_UPLOAD_SIZE = 40960000
SECR_PROCEEDINGS_DIR = '/a/www/www6s/proceedings/'
SECR_STATIC_URL = '/secretariat/'

USE_ETAGS=True

PRODUCTION_TIMEZONE = "America/Los_Angeles"

<<<<<<< HEAD
PYFLAKES_DEFAULT_ARGS= ["ietf", ]
VULTURE_DEFAULT_ARGS= ["ietf", ]

# Put the production SECRET_KEY in settings_local.py, and also any other
# sensitive or site-specific changes.  DO NOT commit settings_local.py to svn.
from settings_local import *            # pyflakes:ignore
=======
# Automatic Scheduling
#
# how much to login while running, bigger numbers make it more verbose.
BADNESS_CALC_LOG   = 0
#
# these penalties affect the calculation of how bad the assignments are.
BADNESS_UNPLACED   = 1000000

# following four are used only during migrations to setup up ConstraintName
# and penalties are taken from the database afterwards.
BADNESS_BETHERE    = 200000
BADNESS_CONFLICT_1 = 100000
BADNESS_CONFLICT_2 = 10000
BADNESS_CONFLICT_3 = 1000

BADNESS_TOOSMALL_50  = 5000
BADNESS_TOOSMALL_100 = 50000
BADNESS_TOOBIG     = 100
BADNESS_MUCHTOOBIG = 500

# do not run SELENIUM tests by default
SELENIUM_TESTS = False
SELENIUM_TESTS_ONLY = False

# Put the production SECRET_KEY in settings_local.py, and also any other
# sensitive or site-specific changes.  DO NOT commit settings_local.py to svn.

from settings_local import *
>>>>>>> 2ff79003

# We provide a secret key only for test and development modes.  It's
# absolutely vital that django fails to start in production mode unless a
# secret key has been provided elsewhere, not in this file which is
# publicly available, for instance from the source repository.
if SERVER_MODE != 'production':
    CACHES = {
         'default': {
             'BACKEND': 'django.core.cache.backends.dummy.DummyCache',
         }
    }
    if 'SECRET_KEY' not in locals():
        SECRET_KEY = 'PDwXboUq!=hPjnrtG2=ge#N$Dwy+wn@uivrugwpic8mxyPfHka'<|MERGE_RESOLUTION|>--- conflicted
+++ resolved
@@ -19,14 +19,9 @@
 import sys
 sys.path.append(os.path.abspath(BASE_DIR + "/.."))
 
-<<<<<<< HEAD
-DEBUG = True
-=======
 # dajaxice now in subdirectory
 sys.path.append(os.path.abspath(BASE_DIR + "/../django-dajaxice"))
-
-DEBUG = False
->>>>>>> 2ff79003
+DEBUG = True
 TEMPLATE_DEBUG = DEBUG
 
 # Domain name of the IETF
@@ -418,14 +413,9 @@
 
 PRODUCTION_TIMEZONE = "America/Los_Angeles"
 
-<<<<<<< HEAD
 PYFLAKES_DEFAULT_ARGS= ["ietf", ]
 VULTURE_DEFAULT_ARGS= ["ietf", ]
 
-# Put the production SECRET_KEY in settings_local.py, and also any other
-# sensitive or site-specific changes.  DO NOT commit settings_local.py to svn.
-from settings_local import *            # pyflakes:ignore
-=======
 # Automatic Scheduling
 #
 # how much to login while running, bigger numbers make it more verbose.
@@ -452,9 +442,7 @@
 
 # Put the production SECRET_KEY in settings_local.py, and also any other
 # sensitive or site-specific changes.  DO NOT commit settings_local.py to svn.
-
-from settings_local import *
->>>>>>> 2ff79003
+from settings_local import *            # pyflakes:ignore
 
 # We provide a secret key only for test and development modes.  It's
 # absolutely vital that django fails to start in production mode unless a
