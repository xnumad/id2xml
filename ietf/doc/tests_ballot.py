--- conflicted
+++ resolved
@@ -125,7 +125,7 @@
     def test_send_ballot_comment(self):
         draft = make_test_data()
         draft.notify = "somebody@example.com"
-        draft.save_with_history([DocEvent.objects.create(doc=draft, type="added_comment", by=Person.objects.get(user__username="secretary"), desc="Test")])
+        draft.save_with_history([DocEvent.objects.create(doc=draft, type="changed_document", by=Person.objects.get(user__username="secretary"), desc="Test")])
 
         ad = Person.objects.get(name="Aread Irector")
 
@@ -333,7 +333,7 @@
         draft.group = Group.objects.get(type="individ")
         draft.stream_id = "irtf"
         draft.set_state(State.objects.get(used=True, type="draft-iesg", slug="iesg-eva"))
-        draft.save_with_history([DocEvent.objects.create(doc=draft, type="added_comment", by=Person.objects.get(user__username="secretary"), desc="Test")])
+        draft.save_with_history([DocEvent.objects.create(doc=draft, type="changed_document", by=Person.objects.get(user__username="secretary"), desc="Test")])
 
         r = self.client.post(url, dict(regenerate_approval_text="1"))
         self.assertEqual(r.status_code, 200)
@@ -478,7 +478,6 @@
         if doc.type_id in defer_states:
            self.assertEqual(doc.get_state(defer_states[doc.type_id][0]).slug,defer_states[doc.type_id][1])
         self.assertTrue(doc.active_defer_event())
-<<<<<<< HEAD
 
         self.assertEqual(len(outbox), mailbox_before + 2)
 
@@ -486,11 +485,6 @@
         self.assertTrue('iesg-secretary@' in outbox[-2]['To'])
         self.assertTrue('iesg@' in outbox[-2]['To'])
 
-=======
-        self.assertEqual(len(outbox), mailbox_before + 3)
-        self.assertTrue("Telechat update" in outbox[-3]['Subject'])
-        self.assertTrue("State Update" in outbox[-2]['Subject'])
->>>>>>> 73a41bb7
         self.assertTrue("Deferred" in outbox[-1]['Subject'])
         self.assertTrue(doc.file_tag() in outbox[-1]['Subject'])
         self.assertTrue('iesg@' in outbox[-1]['To'])
