--- conflicted
+++ resolved
@@ -50,11 +50,8 @@
 from ietf.ietfauth.utils import *
 from ietf.doc.views_status_change import RELATION_SLUGS as status_change_relationships
 from ietf.wgcharter.utils import historic_milestones_for_charter
-<<<<<<< HEAD
 from ietf.ipr.models import IprDocAlias
-=======
 from ietf.doc.mails import email_ad
->>>>>>> 9b65f3be
 
 def render_document_top(request, doc, tab, name):
     tabs = []
