import os
import re
import urllib
import math
import datetime

from django.conf import settings
from django.db.models.query import EmptyQuerySet
from django.forms import ValidationError
from django.utils.html import escape

from ietf.doc.models import Document, DocHistory, State, DocumentAuthor, DocHistoryAuthor
from ietf.doc.models import DocAlias, RelatedDocument, RelatedDocHistory, BallotType, DocReminder
from ietf.doc.models import DocEvent, BallotDocEvent, NewRevisionDocEvent, StateDocEvent
<<<<<<< HEAD
from ietf.doc.models import save_document_in_history
=======
from ietf.doc.models import TelechatDocEvent
from ietf.doc.models import STATUSCHANGE_RELATIONS
>>>>>>> 73a41bb7
from ietf.name.models import DocReminderTypeName, DocRelationshipName
from ietf.group.models import Role
from ietf.ietfauth.utils import has_role
from ietf.utils import draft, markup_txt
from ietf.utils.mail import send_mail
from ietf.mailtrigger.utils import gather_address_lists

<<<<<<< HEAD
#TODO FIXME - it would be better if this lived in ietf/doc/mails.py, but there's
#        an import order issue to work out.
def email_update_telechat(request, doc, text):
    (to, cc) = gather_address_lists('doc_telechat_details_changed',doc=doc)

    if not to:
        return
    
    text = strip_tags(text)
    send_mail(request, to, None,
              "Telechat update notice: %s" % doc.file_tag(),
              "doc/mail/update_telechat.txt",
              dict(text=text,
                   url=settings.IDTRACKER_BASE_URL + doc.get_absolute_url()),
              cc=cc)
=======
def save_document_in_history(doc):
    """Save a snapshot of document and related objects in the database."""
    def get_model_fields_as_dict(obj):
        return dict((field.name, getattr(obj, field.name))
                    for field in obj._meta.fields
                    if field is not obj._meta.pk)

    # copy fields
    fields = get_model_fields_as_dict(doc)
    fields["doc"] = doc
    fields["name"] = doc.canonical_name()
    
    dochist = DocHistory(**fields)
    dochist.save()

    # copy many to many
    for field in doc._meta.many_to_many:
        if field.rel.through and field.rel.through._meta.auto_created:
            setattr(dochist, field.name, getattr(doc, field.name).all())

    # copy remaining tricky many to many
    def transfer_fields(obj, HistModel):
        mfields = get_model_fields_as_dict(item)
        # map doc -> dochist
        for k, v in mfields.iteritems():
            if v == doc:
                mfields[k] = dochist
        HistModel.objects.create(**mfields)

    for item in RelatedDocument.objects.filter(source=doc):
        transfer_fields(item, RelatedDocHistory)

    for item in DocumentAuthor.objects.filter(document=doc):
        transfer_fields(item, DocHistoryAuthor)
                
    return dochist

>>>>>>> 73a41bb7

def get_state_types(doc):
    res = []

    if not doc:
        return res
    
    res.append(doc.type_id)

    if doc.type_id == "draft":
        if doc.stream_id and doc.stream_id != "legacy":
            res.append("draft-stream-%s" % doc.stream_id)

        res.append("draft-iesg")
        res.append("draft-iana-review")
        res.append("draft-iana-action")
        res.append("draft-rfceditor")
        
    return res

def get_tags_for_stream_id(stream_id):
    if stream_id == "ietf":
        return ["w-expert", "w-extern", "w-merge", "need-aut", "w-refdoc", "w-refing", "rev-wg", "rev-wglc", "rev-ad", "rev-iesg", "sheph-u", "no-adopt", "other"]
    elif stream_id == "iab":
        return ["need-ed", "w-part", "w-review", "need-rev", "sh-f-up"]
    elif stream_id == "irtf":
        return ["need-ed", "need-sh", "w-dep", "need-rev", "iesg-com"]
    elif stream_id == "ise":
        return ["w-dep", "w-review", "need-rev", "iesg-com"]
    else:
        return []

def can_adopt_draft(user, doc):
    if not user.is_authenticated():
        return False

    if has_role(user, "Secretariat"):
        return True

    #The IRTF chair can adopt a draft into any RG
    if has_role(user, "IRTF Chair"):
        return (doc.stream_id in (None, "irtf")
                and doc.group.type_id == "individ")

    return (doc.stream_id in (None, "ietf", "irtf")
            and doc.group.type_id == "individ"
            and Role.objects.filter(name__in=("chair", "delegate", "secr"),
                                    group__type__in=("wg", "rg"),
                                    group__state="active",
                                    person__user=user).exists())


def two_thirds_rule( recused=0 ):
    # For standards-track, need positions from 2/3 of the non-recused current IESG.
    active = Role.objects.filter(name="ad",group__type="area",group__state="active").count()
    return int(math.ceil((active - recused) * 2.0/3.0))

def needed_ballot_positions(doc, active_positions):
    '''Returns text answering the question "what does this document
    need to pass?".  The return value is only useful if the document
    is currently in IESG evaluation.'''
    yes = [p for p in active_positions if p and p.pos_id == "yes"]
    noobj = [p for p in active_positions if p and p.pos_id == "noobj"]
    blocking = [p for p in active_positions if p and p.pos.blocking]
    recuse = [p for p in active_positions if p and p.pos_id == "recuse"]

    answer = []
    if len(yes) < 1:
        answer.append("Needs a YES.")
    if blocking:
        if len(blocking) == 1:
            answer.append("Has a %s." % blocking[0].pos.name.upper())
        else:
            if blocking[0].pos.name.upper().endswith('S'):
                answer.append("Has %d %ses." % (len(blocking), blocking[0].pos.name.upper()))
            else:
                answer.append("Has %d %ss." % (len(blocking), blocking[0].pos.name.upper()))
    needed = 1
    if doc.type_id == "draft" and doc.intended_std_level_id in ("bcp", "ps", "ds", "std"):
        needed = two_thirds_rule(recused=len(recuse))
    elif doc.type_id == "statchg":
        if isinstance(doc,Document):
            related_set = doc.relateddocument_set
        elif isinstance(doc,DocHistory):
            related_set = doc.relateddochistory_set
        else:
            related_set = EmptyQuerySet()
        for rel in related_set.filter(relationship__slug__in=['tops', 'tois', 'tohist', 'toinf', 'tobcp', 'toexp']):
            if (rel.target.document.std_level.slug in ['bcp','ps','ds','std']) or (rel.relationship.slug in ['tops','tois','tobcp']):
                needed = two_thirds_rule(recused=len(recuse))
                break
    else:
        if len(yes) < 1:
            return " ".join(answer)

    have = len(yes) + len(noobj)
    if have < needed:
        more = needed - have
        if more == 1:
            answer.append("Needs one more YES or NO OBJECTION position to pass.")
        else:
            answer.append("Needs %d more YES or NO OBJECTION positions to pass." % more)
    else:
        if blocking:
            answer.append("Has enough positions to pass once %s positions are resolved." % blocking[0].pos.name.upper())
        else:
            answer.append("Has enough positions to pass.")

    return " ".join(answer)
    
def create_ballot_if_not_open(doc, by, ballot_slug, time=None):
    if not doc.ballot_open(ballot_slug):
        if time:
            e = BallotDocEvent(type="created_ballot", by=by, doc=doc, time=time)
        else:
            e = BallotDocEvent(type="created_ballot", by=by, doc=doc)
        e.ballot_type = BallotType.objects.get(doc_type=doc.type, slug=ballot_slug)
        e.desc = u'Created "%s" ballot' % e.ballot_type.name
        e.save()

def close_ballot(doc, by, ballot_slug):
    if doc.ballot_open(ballot_slug):
        e = BallotDocEvent(type="closed_ballot", doc=doc, by=by)
        e.ballot_type = BallotType.objects.get(doc_type=doc.type,slug=ballot_slug)
        e.desc = 'Closed "%s" ballot' % e.ballot_type.name
        e.save()

def close_open_ballots(doc, by):
    for t in BallotType.objects.filter(doc_type=doc.type_id):
        close_ballot(doc, by, t.slug )

def augment_with_start_time(docs):
    """Add a started_time attribute to each document with the time of
    the first revision."""
    docs = list(docs)

    docs_dict = {}
    for d in docs:
        docs_dict[d.pk] = d
        d.start_time = None

    seen = set()

    for e in DocEvent.objects.filter(type="new_revision", doc__in=docs).order_by('time'):
        if e.doc_id in seen:
            continue

        docs_dict[e.doc_id].start_time = e.time
        seen.add(e.doc_id)

    return docs

def get_chartering_type(doc):
    chartering = ""
    if doc.get_state_slug() not in ("notrev", "approved"):
        if doc.group.state_id in ("proposed", "bof"):
            chartering = "initial"
        elif doc.group.state_id == "active":
            chartering = "rechartering"

    return chartering

def augment_events_with_revision(doc, events):
    """Take a set of events for doc and add a .rev attribute with the
    revision they refer to by checking NewRevisionDocEvents."""

    event_revisions = list(NewRevisionDocEvent.objects.filter(doc=doc).order_by('time', 'id').values('id', 'rev', 'time'))

    if doc.type_id == "draft" and doc.get_state_slug() == "rfc":
        # add fake "RFC" revision
        e = doc.latest_event(type="published_rfc")
        if e:
            event_revisions.append(dict(id=e.id, time=e.time, rev="RFC"))
            event_revisions.sort(key=lambda x: (x["time"], x["id"]))

    for e in sorted(events, key=lambda e: (e.time, e.id), reverse=True):
        while event_revisions and (e.time, e.id) < (event_revisions[-1]["time"], event_revisions[-1]["id"]):
            event_revisions.pop()

        if event_revisions:
            cur_rev = event_revisions[-1]["rev"]
        else:
            cur_rev = "00"

        e.rev = cur_rev

def add_links_in_new_revision_events(doc, events, diff_revisions):
    """Add direct .txt links and diff links to new_revision events."""
    prev = None

    diff_urls = dict(((name, revision), url) for name, revision, time, url in diff_revisions)

    for e in sorted(events, key=lambda e: (e.time, e.id)):
        if not e.type == "new_revision":
            continue

        if not (e.doc.name, e.rev) in diff_urls:
            continue

        full_url = diff_url = diff_urls[(e.doc.name, e.rev)]

        if doc.type_id in "draft": # work around special diff url for drafts
            full_url = "https://tools.ietf.org/id/" + diff_url + ".txt"

        # build links
        links = r'<a href="%s">\1</a>' % full_url
        if prev:
            links += ""

        if prev != None:
            links += ' (<a href="%s?url1=%s&url2=%s">diff from previous</a>)' % (settings.RFCDIFF_BASE_URL, urllib.quote(prev, safe="~"), urllib.quote(diff_url, safe="~"))

        # replace the bold filename part
        e.desc = re.sub(r"<b>(.+-[0-9][0-9].txt)</b>", links, e.desc)

        prev = diff_url


def get_document_content(key, filename, split=True, markup=True):
    try:
        with open(filename, 'rb') as f:
            raw_content = f.read()
    except IOError:
        error = "Error; cannot read ("+key+")"
        return error

    if markup:
        return markup_txt.markup(raw_content, split)
    else:
        return raw_content

def add_state_change_event(doc, by, prev_state, new_state, prev_tags=[], new_tags=[], timestamp=None):
    """Add doc event to explain that state change just happened."""
    if prev_state and new_state:
        assert prev_state.type_id == new_state.type_id

    if prev_state == new_state and set(prev_tags) == set(new_tags):
        return None

    def tags_suffix(tags):
        return (u"::" + u"::".join(t.name for t in tags)) if tags else u""

    e = StateDocEvent(doc=doc, by=by)
    e.type = "changed_state"
    e.state_type = (prev_state or new_state).type
    e.state = new_state
    e.desc = "%s changed to <b>%s</b>" % (e.state_type.label, new_state.name + tags_suffix(new_tags))
    if prev_state:
        e.desc += " from %s" % (prev_state.name + tags_suffix(prev_tags))
    if timestamp:
        e.time = timestamp
    e.save()
    return e

def update_reminder(doc, reminder_type_slug, event, due_date):
    reminder_type = DocReminderTypeName.objects.get(slug=reminder_type_slug)

    try:
        reminder = DocReminder.objects.get(event__doc=doc, type=reminder_type, active=True)
    except DocReminder.DoesNotExist:
        reminder = None

    if due_date:
        # activate/update reminder
        if not reminder:
            reminder = DocReminder(type=reminder_type)

        reminder.event = event
        reminder.due = due_date
        reminder.active = True
        reminder.save()
    else:
        # deactivate reminder
        if reminder:
            reminder.active = False
            reminder.save()

def prettify_std_name(n, spacing=" "):
    if re.match(r"(rfc|bcp|fyi|std)[0-9]+", n):
        return n[:3].upper() + spacing + n[3:]
    else:
        return n

def nice_consensus(consensus):
    mapping = {
        None: "Unknown",
        True: "Yes",
        False: "No"
        }
    return mapping[consensus]

def has_same_ballot(doc, date1, date2=datetime.date.today()):
    """ Test if the most recent ballot created before the end of date1
        is the same as the most recent ballot created before the
        end of date 2. """
    ballot1 = doc.latest_event(BallotDocEvent,type='created_ballot',time__lt=date1+datetime.timedelta(days=1))
    ballot2 = doc.latest_event(BallotDocEvent,type='created_ballot',time__lt=date2+datetime.timedelta(days=1))
    return ballot1==ballot2

def make_notify_changed_event(request, doc, by, new_notify, time=None):

    # FOR REVIEW: This preserves the behavior from when
    # drafts and charters had separate edit_notify
    # functions. If it should be unified, there should
    # also be a migration function cause historic
    # events to match
    if doc.type.slug=='charter':
        event_type = 'changed_document'
    else:
        event_type = 'added_comment'

    e = DocEvent(type=event_type, doc=doc, by=by)
    e.desc = "Notification list changed to %s" % (escape(new_notify) or "none")
    if doc.notify:
        e.desc += " from %s" % escape(doc.notify)
    if time:
        e.time = time
    e.save()

    return e

def update_telechat(request, doc, by, new_telechat_date, new_returning_item=None):
    on_agenda = bool(new_telechat_date)

    prev = doc.latest_event(TelechatDocEvent, type="scheduled_for_telechat")
    prev_returning = bool(prev and prev.returning_item)
    prev_telechat = prev.telechat_date if prev else None
    prev_agenda = bool(prev_telechat)

    if new_returning_item == None:
        returning = prev_returning
    else:
        returning = new_returning_item

    if returning == prev_returning and new_telechat_date == prev_telechat:
        # fully updated, nothing to do
        return

    # auto-set returning item _ONLY_ if the caller did not provide a value
    if (     new_returning_item != None
         and on_agenda 
         and prev_agenda
         and new_telechat_date != prev_telechat
         and prev_telechat < datetime.date.today()
         and has_same_ballot(doc,prev.telechat_date)
       ):
        returning = True

    e = TelechatDocEvent()
    e.type = "scheduled_for_telechat"
    e.by = by
    e.doc = doc
    e.returning_item = returning
    e.telechat_date = new_telechat_date
    
    if on_agenda != prev_agenda:
        if on_agenda:
            e.desc = "Placed on agenda for telechat - %s" % (new_telechat_date)
        else:
            e.desc = "Removed from agenda for telechat"
    elif on_agenda and new_telechat_date != prev_telechat:
        e.desc = "Telechat date has been changed to <b>%s</b> from <b>%s</b>" % (
            new_telechat_date, prev_telechat)
    else:
        # we didn't reschedule but flipped returning item bit - let's
        # just explain that
        if returning:
            e.desc = "Set telechat returning item indication"
        else:
            e.desc = "Removed telechat returning item indication"

    e.save()

    from ietf.doc.mails import email_update_telechat
    email_update_telechat(request, doc, e.desc)

    return e

def rebuild_reference_relations(doc,filename=None):
    if doc.type.slug != 'draft':
        return None

    if not filename:
        if doc.get_state_slug() == 'rfc':
            filename=os.path.join(settings.RFC_PATH,doc.canonical_name()+".txt")
        else:
            filename=os.path.join(settings.INTERNET_DRAFT_PATH,doc.filename_with_rev())

    try:
       refs = draft.Draft(draft._gettext(filename), filename).get_refs()
    except IOError as e:
       return { 'errors': ["%s :%s" %  (e.strerror, filename)] }
    
    doc.relateddocument_set.filter(relationship__slug__in=['refnorm','refinfo','refold','refunk']).delete()

    warnings = []
    errors = []
    unfound = set()
    for ( ref, refType ) in refs.iteritems():
        refdoc = DocAlias.objects.filter( name=ref )
        count = refdoc.count()
        if count == 0:
            unfound.add( "%s" % ref )
            continue
        elif count > 1:
            errors.append("Too many DocAlias objects found for %s"%ref)
        else:
            # Don't add references to ourself
            if doc != refdoc[0].document:
                RelatedDocument.objects.get_or_create( source=doc, target=refdoc[ 0 ], relationship=DocRelationshipName.objects.get( slug='ref%s' % refType ) )
    if unfound:
        warnings.append('There were %d references with no matching DocAlias'%len(unfound))

    ret = {}
    if errors:
        ret['errors']=errors 
    if warnings:
        ret['warnings']=warnings 
    if unfound:
        ret['unfound']=list(unfound) 

    return ret

<<<<<<< HEAD
def set_replaces_for_document(request, doc, new_replaces, by, email_subject, email_comment=""):
    addrs = gather_address_lists('doc_replacement_changed',doc=doc)
    to = set(addrs.to)
    cc = set(addrs.cc)
=======
def collect_email_addresses(emails, doc):
    for author in doc.authors.all():
        if author.address not in emails:
            emails[author.address] = '"%s"' % (author.person.name)
    if doc.group and doc.group.acronym != 'none':
        for role in doc.group.role_set.filter(name='chair'):
            if role.email.address not in emails:
                emails[role.email.address] = '"%s"' % (role.person.name)
        if doc.group.type.slug == 'wg':
            address = '%s-ads@ietf.org' % doc.group.acronym
            if address not in emails:
                emails[address] = '"%s-ads"' % (doc.group.acronym)
        elif doc.group.type.slug == 'rg':
            for role in doc.group.parent.role_set.filter(name='chair'):
                if role.email.address not in emails:
                    emails[role.email.address] = '"%s"' % (role.person.name)
    if doc.shepherd and doc.shepherd.address not in emails:
        emails[doc.shepherd.address] = u'"%s"' % (doc.shepherd.person.name or "")

def set_replaces_for_document(request, doc, new_replaces, by, email_subject, comment=""):
    emails = {}
    collect_email_addresses(emails, doc)
>>>>>>> 73a41bb7

    relationship = DocRelationshipName.objects.get(slug='replaces')
    old_replaces = doc.related_that_doc("replaces")

    events = []

    e = DocEvent(doc=doc, by=by, type='changed_document')
    new_replaces_names = u", ".join(d.name for d in new_replaces) or u"None"
    old_replaces_names = u", ".join(d.name for d in old_replaces) or u"None"
    e.desc = u"This document now replaces <b>%s</b> instead of %s" % (new_replaces_names, old_replaces_names)
    e.save()

    events.append(e)

    if comment:
        events.append(DocEvent.objects.create(doc=doc, by=by, type="added_comment", desc=comment))

    for d in old_replaces:
        if d not in new_replaces:
            other_addrs = gather_address_lists('doc_replacement_changed',doc=d.document)
            to.update(other_addrs.to)
            cc.update(other_addrs.cc)
            RelatedDocument.objects.filter(source=doc, target=d, relationship=relationship).delete()
            if not RelatedDocument.objects.filter(target=d, relationship=relationship):
                s = 'active' if d.document.expires > datetime.datetime.now() else 'expired'
                d.document.set_state(State.objects.get(type='draft', slug=s))

    for d in new_replaces:
        if d not in old_replaces:
            other_addrs = gather_address_lists('doc_replacement_changed',doc=d.document)
            to.update(other_addrs.to)
            cc.update(other_addrs.cc)
            RelatedDocument.objects.create(source=doc, target=d, relationship=relationship)
            d.document.set_state(State.objects.get(type='draft', slug='repl'))

    # make sure there are no lingering suggestions duplicating new replacements
    RelatedDocument.objects.filter(source=doc, target__in=new_replaces, relationship="possibly-replaces").delete()

    email_desc = e.desc.replace(", ", "\n    ")

    if comment:
        email_desc += "\n" + comment

    from ietf.doc.mails import html_to_text

    send_mail(request, list(to),
              "DraftTracker Mail System <iesg-secretary@ietf.org>",
              email_subject,
              "doc/mail/change_notice.txt",
              dict(text=html_to_text(email_desc),
                   doc=doc,
                   url=settings.IDTRACKER_BASE_URL + doc.get_absolute_url()),
              cc=list(cc))

    return events

def check_common_doc_name_rules(name):
    """Check common rules for document names for use in forms, throws
    ValidationError in case there's a problem."""

    errors = []
    if re.search("[^a-z0-9-]", name):
        errors.append("The name may only contain digits, lowercase letters and dashes.")
    if re.search("--", name):
        errors.append("Please do not put more than one hyphen between any two words in the name.")
    if re.search("-[0-9]{2}$", name):
        errors.append("This name looks like ends in a version number. -00 will be added automatically. Please adjust the end of the name.")

    if errors:
        raise ValidationError(errors)

def get_initial_notify(doc,extra=None):
    # With the mailtrigger based changes, a document's notify should start empty
    receivers = []

    if extra:
        if isinstance(extra,basestring):
            extra = extra.split(', ')
        receivers.extend(extra)

    return ", ".join(set([x.strip() for x in receivers]))

def uppercase_std_abbreviated_name(name):
    if re.match('(rfc|bcp|std|fyi) ?[0-9]+$', name):
        return name.upper()
    else:
        return name<|MERGE_RESOLUTION|>--- conflicted
+++ resolved
@@ -12,12 +12,7 @@
 from ietf.doc.models import Document, DocHistory, State, DocumentAuthor, DocHistoryAuthor
 from ietf.doc.models import DocAlias, RelatedDocument, RelatedDocHistory, BallotType, DocReminder
 from ietf.doc.models import DocEvent, BallotDocEvent, NewRevisionDocEvent, StateDocEvent
-<<<<<<< HEAD
-from ietf.doc.models import save_document_in_history
-=======
 from ietf.doc.models import TelechatDocEvent
-from ietf.doc.models import STATUSCHANGE_RELATIONS
->>>>>>> 73a41bb7
 from ietf.name.models import DocReminderTypeName, DocRelationshipName
 from ietf.group.models import Role
 from ietf.ietfauth.utils import has_role
@@ -25,23 +20,6 @@
 from ietf.utils.mail import send_mail
 from ietf.mailtrigger.utils import gather_address_lists
 
-<<<<<<< HEAD
-#TODO FIXME - it would be better if this lived in ietf/doc/mails.py, but there's
-#        an import order issue to work out.
-def email_update_telechat(request, doc, text):
-    (to, cc) = gather_address_lists('doc_telechat_details_changed',doc=doc)
-
-    if not to:
-        return
-    
-    text = strip_tags(text)
-    send_mail(request, to, None,
-              "Telechat update notice: %s" % doc.file_tag(),
-              "doc/mail/update_telechat.txt",
-              dict(text=text,
-                   url=settings.IDTRACKER_BASE_URL + doc.get_absolute_url()),
-              cc=cc)
-=======
 def save_document_in_history(doc):
     """Save a snapshot of document and related objects in the database."""
     def get_model_fields_as_dict(obj):
@@ -79,7 +57,6 @@
                 
     return dochist
 
->>>>>>> 73a41bb7
 
 def get_state_types(doc):
     res = []
@@ -503,35 +480,10 @@
 
     return ret
 
-<<<<<<< HEAD
-def set_replaces_for_document(request, doc, new_replaces, by, email_subject, email_comment=""):
+def set_replaces_for_document(request, doc, new_replaces, by, email_subject, comment=""):
     addrs = gather_address_lists('doc_replacement_changed',doc=doc)
     to = set(addrs.to)
     cc = set(addrs.cc)
-=======
-def collect_email_addresses(emails, doc):
-    for author in doc.authors.all():
-        if author.address not in emails:
-            emails[author.address] = '"%s"' % (author.person.name)
-    if doc.group and doc.group.acronym != 'none':
-        for role in doc.group.role_set.filter(name='chair'):
-            if role.email.address not in emails:
-                emails[role.email.address] = '"%s"' % (role.person.name)
-        if doc.group.type.slug == 'wg':
-            address = '%s-ads@ietf.org' % doc.group.acronym
-            if address not in emails:
-                emails[address] = '"%s-ads"' % (doc.group.acronym)
-        elif doc.group.type.slug == 'rg':
-            for role in doc.group.parent.role_set.filter(name='chair'):
-                if role.email.address not in emails:
-                    emails[role.email.address] = '"%s"' % (role.person.name)
-    if doc.shepherd and doc.shepherd.address not in emails:
-        emails[doc.shepherd.address] = u'"%s"' % (doc.shepherd.person.name or "")
-
-def set_replaces_for_document(request, doc, new_replaces, by, email_subject, comment=""):
-    emails = {}
-    collect_email_addresses(emails, doc)
->>>>>>> 73a41bb7
 
     relationship = DocRelationshipName.objects.get(slug='replaces')
     old_replaces = doc.related_that_doc("replaces")
