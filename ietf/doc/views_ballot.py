--- conflicted
+++ resolved
@@ -33,10 +33,7 @@
 from ietf.person.models import Person
 from ietf.utils import log
 from ietf.utils.mail import send_mail_text, send_mail_preformatted
-<<<<<<< HEAD
-=======
 from ietf.utils.decorators import require_api_key
->>>>>>> a08c8dc7
 
 BALLOT_CHOICES = (("yes", "Yes"),
                   ("noobj", "No Objection"),
@@ -247,8 +244,6 @@
                                    blocking_positions=json.dumps(blocking_positions),
                                    ))
 
-<<<<<<< HEAD
-=======
 @require_api_key
 @role_required('Area Director', 'Secretariat')
 @csrf_exempt
@@ -288,7 +283,6 @@
     return HttpResponse("Done", status=200, content_type='text/plain')
 
 
->>>>>>> a08c8dc7
 @role_required('Area Director','Secretariat')
 def send_ballot_comment(request, name, ballot_id):
     """Email document ballot position discuss/comment for Area Director."""
