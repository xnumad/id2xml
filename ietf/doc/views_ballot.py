--- conflicted
+++ resolved
@@ -69,10 +69,6 @@
     if state_change_event:
         events.append(state_change_event)
 
-<<<<<<< HEAD
-    update_telechat(request, doc, login, telechat_date)
-    email_ballot_undeferred(request, doc, login.plain_name(), telechat_date)
-=======
     e = update_telechat(request, doc, by, telechat_date)
     if e:
         events.append(e)
@@ -80,11 +76,8 @@
     if events:
         doc.save_with_history(events)
 
-    if state_change_event:
-        email_state_changed(request, doc, state_change_event.desc)
     email_ballot_undeferred(request, doc, by.plain_name(), telechat_date)
->>>>>>> 73a41bb7
-    
+
 def position_to_ballot_choice(position):
     for v, label in BALLOT_CHOICES:
         if v and getattr(position, v):
@@ -384,18 +377,12 @@
         if state_change_event:
             events.append(state_change_event)
 
-<<<<<<< HEAD
-        update_telechat(request, doc, login, telechat_date)
-=======
         e = update_telechat(request, doc, login, telechat_date)
         if e:
             events.append(e)
 
         doc.save_with_history(events)
 
-        if state_change_event:
-            email_state_changed(request, doc, e.desc)
->>>>>>> 73a41bb7
         email_ballot_deferred(request, doc, login.plain_name(), telechat_date)
 
         return HttpResponseRedirect(doc.get_absolute_url())
@@ -484,16 +471,8 @@
 
                     e = add_state_change_event(doc, login, prev_state, new_state, prev_tags=prev_tags, new_tags=[])
 
-<<<<<<< HEAD
-                    doc.time = (e and e.time) or datetime.datetime.now()
-                    doc.save()
-=======
                     if e:
                         doc.save_with_history([e])
-
-                        email_state_changed(request, doc, e.desc)
-                        email_ad(request, doc, doc.ad, login, e.desc)
->>>>>>> 73a41bb7
 
                     request_last_call(request, doc)
                     
@@ -759,7 +738,6 @@
         doc.save_with_history(events)
 
         # send announcement
-
         send_mail_preformatted(request, announcement)
 
         if action == "to_announcement_list":
@@ -835,20 +813,8 @@
             doc.tags.remove(*prev_tags)
 
             e = add_state_change_event(doc, login, prev_state, new_state, prev_tags=prev_tags, new_tags=new_tags)
-<<<<<<< HEAD
-
-            doc.time = (e and e.time) or datetime.datetime.now()
-            doc.save()
-
-=======
             if e:
                 events.append(e)
-            change_description = "Last call has been made for %s and state has been changed to %s" % (doc.name, new_state.name)
-
-            email_state_changed(request, doc, change_description)
-            email_ad(request, doc, doc.ad, login, change_description)
-            
->>>>>>> 73a41bb7
             e = LastCallDocEvent(doc=doc, by=login)
             e.type = "sent_last_call"
             e.desc = "The following Last Call announcement was sent out:<br><br>"
