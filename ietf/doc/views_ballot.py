# ballot management (voting, commenting, writeups, ...) for Area
# Directors and Secretariat

import datetime, json

from django.http import HttpResponseForbidden, HttpResponseRedirect, Http404
from django.shortcuts import render, render_to_response, get_object_or_404, redirect
from django.core.urlresolvers import reverse as urlreverse
from django.template.loader import render_to_string
from django.template import RequestContext
from django import forms
from django.conf import settings

import debug                            # pyflakes:ignore

from ietf.doc.models import ( Document, State, DocEvent, BallotDocEvent, BallotPositionDocEvent,
    BallotType, LastCallDocEvent, WriteupDocEvent, IESG_SUBSTATE_TAGS )
from ietf.doc.utils import ( add_state_change_event, close_ballot, close_open_ballots,
    create_ballot_if_not_open, update_telechat )
from ietf.doc.mails import ( email_ballot_deferred, email_ballot_undeferred, 
    extra_automation_headers, generate_last_call_announcement, 
    generate_issue_ballot_mail, generate_ballot_writeup, generate_ballot_rfceditornote,
    generate_approval_mail )
from ietf.doc.lastcall import request_last_call
from ietf.iesg.models import TelechatDate
from ietf.ietfauth.utils import has_role, role_required, is_authorized_in_doc_stream
from ietf.message.utils import infer_message
from ietf.name.models import BallotPositionName
from ietf.person.models import Person
from ietf.utils.mail import send_mail_text, send_mail_preformatted
from ietf.mailtrigger.utils import gather_address_lists
from ietf.mailtrigger.forms import CcSelectForm

BALLOT_CHOICES = (("yes", "Yes"),
                  ("noobj", "No Objection"),
                  ("discuss", "Discuss"),
                  ("abstain", "Abstain"),
                  ("recuse", "Recuse"),
                  ("", "No Record"),
                  )

# -------------------------------------------------
# Helper Functions
# -------------------------------------------------
def do_undefer_ballot(request, doc):
    '''
    Helper function to perform undefer of ballot.  Takes the Request object, for use in 
    logging, and the Document object.
    '''
    by = request.user.person
    telechat_date = TelechatDate.objects.active().order_by("date")[0].date

    new_state = doc.get_state()
    prev_tags = []
    new_tags = []

    if doc.type_id == 'draft':
        new_state = State.objects.get(used=True, type="draft-iesg", slug='iesg-eva')
        prev_tags = doc.tags.filter(slug__in=IESG_SUBSTATE_TAGS)
    elif doc.type_id in ['conflrev','statchg']:
        new_state = State.objects.get(used=True, type=doc.type_id, slug='iesgeval')

    prev_state = doc.get_state(new_state.type_id if new_state else None)

    doc.set_state(new_state)
    doc.tags.remove(*prev_tags)

    events = []
    state_change_event = add_state_change_event(doc, by, prev_state, new_state, prev_tags=prev_tags, new_tags=new_tags)
    if state_change_event:
        events.append(state_change_event)

    e = update_telechat(request, doc, by, telechat_date)
    if e:
        events.append(e)

    if events:
        doc.save_with_history(events)

    email_ballot_undeferred(request, doc, by.plain_name(), telechat_date)

def position_to_ballot_choice(position):
    for v, label in BALLOT_CHOICES:
        if v and getattr(position, v):
            return v
    return ""

def position_label(position_value):
    return dict(BALLOT_CHOICES).get(position_value, "")

# -------------------------------------------------
class EditPositionForm(forms.Form):
    position = forms.ModelChoiceField(queryset=BallotPositionName.objects.all(), widget=forms.RadioSelect, initial="norecord", required=True)
    discuss = forms.CharField(required=False, widget=forms.Textarea)
    comment = forms.CharField(required=False, widget=forms.Textarea)

    def __init__(self, *args, **kwargs):
        ballot_type = kwargs.pop("ballot_type")
        super(EditPositionForm, self).__init__(*args, **kwargs)
        self.fields['position'].queryset = ballot_type.positions.order_by('order')

    def clean_discuss(self):
       entered_discuss = self.cleaned_data["discuss"]
       entered_pos = self.cleaned_data.get("position", "norecord")
       if entered_pos.blocking and not entered_discuss:
           raise forms.ValidationError("You must enter a non-empty discuss")
       return entered_discuss

@role_required('Area Director','Secretariat')
def edit_position(request, name, ballot_id):
    """Vote and edit discuss and comment on document as Area Director."""
    doc = get_object_or_404(Document, docalias__name=name)
    ballot = get_object_or_404(BallotDocEvent, type="created_ballot", pk=ballot_id, doc=doc)

    ad = login = request.user.person

    if 'ballot_edit_return_point' in request.session:
        return_to_url = request.session['ballot_edit_return_point']
    else:
        return_to_url = urlreverse("doc_ballot", kwargs=dict(name=doc.name, ballot_id=ballot_id))

    # if we're in the Secretariat, we can select an AD to act as stand-in for
    if has_role(request.user, "Secretariat"):
        ad_id = request.GET.get('ad')
        if not ad_id:
            raise Http404
        ad = get_object_or_404(Person, pk=ad_id)

    old_pos = doc.latest_event(BallotPositionDocEvent, type="changed_ballot_position", ad=ad, ballot=ballot)

    if request.method == 'POST':
        if not has_role(request.user, "Secretariat") and not ad.role_set.filter(name="ad", group__type="area", group__state="active"):
            # prevent pre-ADs from voting
            return HttpResponseForbidden("Must be a proper Area Director in an active area to cast ballot")
        
        form = EditPositionForm(request.POST, ballot_type=ballot.ballot_type)
        if form.is_valid():
            # save the vote
            clean = form.cleaned_data

            pos = BallotPositionDocEvent(doc=doc, by=login)
            pos.type = "changed_ballot_position"
            pos.ballot = ballot
            pos.ad = ad
            pos.pos = clean["position"]
            pos.comment = clean["comment"].rstrip()
            pos.comment_time = old_pos.comment_time if old_pos else None
            pos.discuss = clean["discuss"].rstrip()
            if not pos.pos.blocking:
                pos.discuss = ""
            pos.discuss_time = old_pos.discuss_time if old_pos else None

            changes = []
            added_events = []
            # possibly add discuss/comment comments to history trail
            # so it's easy to see what's happened
            old_comment = old_pos.comment if old_pos else ""
            if pos.comment != old_comment:
                pos.comment_time = pos.time
                changes.append("comment")

                if pos.comment:
                    e = DocEvent(doc=doc)
                    e.by = ad # otherwise we can't see who's saying it
                    e.type = "added_comment"
                    e.desc = "[Ballot comment]\n" + pos.comment
                    added_events.append(e)

            old_discuss = old_pos.discuss if old_pos else ""
            if pos.discuss != old_discuss:
                pos.discuss_time = pos.time
                changes.append("discuss")

                if pos.pos.blocking:
                    e = DocEvent(doc=doc, by=login)
                    e.by = ad # otherwise we can't see who's saying it
                    e.type = "added_comment"
                    e.desc = "[Ballot %s]\n" % pos.pos.name.lower()
                    e.desc += pos.discuss
                    added_events.append(e)

            # figure out a description
            if not old_pos and pos.pos.slug != "norecord":
                pos.desc = u"[Ballot Position Update] New position, %s, has been recorded for %s" % (pos.pos.name, pos.ad.plain_name())
            elif old_pos and pos.pos != old_pos.pos:
                pos.desc = "[Ballot Position Update] Position for %s has been changed to %s from %s" % (pos.ad.plain_name(), pos.pos.name, old_pos.pos.name)

            if not pos.desc and changes:
                pos.desc = u"Ballot %s text updated for %s" % (u" and ".join(changes), ad.plain_name())

            # only add new event if we actually got a change
            if pos.desc:
                if login != ad:
                    pos.desc += u" by %s" % login.plain_name()

                pos.save()

                for e in added_events:
                    e.save() # save them after the position is saved to get later id for sorting order
                        
            if request.POST.get("send_mail"):
                qstr=""
                if request.GET.get('ad'):
                    qstr += "?ad=%s" % request.GET.get('ad')
                return HttpResponseRedirect(urlreverse("doc_send_ballot_comment", kwargs=dict(name=doc.name, ballot_id=ballot_id)) + qstr)
            elif request.POST.get("Defer"):
                return redirect("doc_defer_ballot", name=doc)
            elif request.POST.get("Undefer"):
                return redirect("doc_undefer_ballot", name=doc)
            else:
                return HttpResponseRedirect(return_to_url)
    else:
        initial = {}
        if old_pos:
            initial['position'] = old_pos.pos.slug
            initial['discuss'] = old_pos.discuss
            initial['comment'] = old_pos.comment
            
        form = EditPositionForm(initial=initial, ballot_type=ballot.ballot_type)

    blocking_positions = dict((p.pk, p.name) for p in form.fields["position"].queryset.all() if p.blocking)

    ballot_deferred = doc.active_defer_event()

    return render_to_response('doc/ballot/edit_position.html',
                              dict(doc=doc,
                                   form=form,
                                   ad=ad,
                                   return_to_url=return_to_url,
                                   old_pos=old_pos,
                                   ballot_deferred=ballot_deferred,
                                   ballot = ballot,
                                   show_discuss_text=old_pos and old_pos.pos.blocking,
                                   blocking_positions=json.dumps(blocking_positions),
                                   ),
                              context_instance=RequestContext(request))


@role_required('Area Director','Secretariat')
def send_ballot_comment(request, name, ballot_id):
    """Email document ballot position discuss/comment for Area Director."""
    doc = get_object_or_404(Document, docalias__name=name)
    ballot = get_object_or_404(BallotDocEvent, type="created_ballot", pk=ballot_id, doc=doc)

    ad = request.user.person

    if 'ballot_edit_return_point' in request.session:
        return_to_url = request.session['ballot_edit_return_point']
    else:
        return_to_url = urlreverse("doc_ballot", kwargs=dict(name=doc.name, ballot_id=ballot_id))

    if 'HTTP_REFERER' in request.META:
        back_url = request.META['HTTP_REFERER']
    else:
        back_url = urlreverse("doc_ballot", kwargs=dict(name=doc.name, ballot_id=ballot_id))

    # if we're in the Secretariat, we can select an AD to act as stand-in for
    if not has_role(request.user, "Area Director"):
        ad_id = request.GET.get('ad')
        if not ad_id:
            raise Http404
        ad = get_object_or_404(Person, pk=ad_id)

    pos = doc.latest_event(BallotPositionDocEvent, type="changed_ballot_position", ad=ad, ballot=ballot)
    if not pos:
        raise Http404

    subj = []
    d = ""
    blocking_name = "DISCUSS"
    if pos.pos.blocking and pos.discuss:
        d = pos.discuss
        blocking_name = pos.pos.name.upper()
        subj.append(blocking_name)
    c = ""
    if pos.comment:
        c = pos.comment
        subj.append("COMMENT")

    ad_name_genitive = ad.plain_name() + "'" if ad.plain_name().endswith('s') else ad.plain_name() + "'s"
    subject = "%s %s on %s" % (ad_name_genitive, pos.pos.name if pos.pos else "No Position", doc.name + "-" + doc.rev)
    if subj:
        subject += ": (with %s)" % " and ".join(subj)

    body = render_to_string("doc/ballot/ballot_comment_mail.txt",
                            dict(discuss=d,
                                 comment=c,
                                 ad=ad.plain_name(),
                                 doc=doc,
                                 pos=pos.pos,
                                 blocking_name=blocking_name,
                                 settings=settings))
    frm = ad.role_email("ad").formatted_email()
    
    addrs = gather_address_lists('ballot_saved',doc=doc)
        
    if request.method == 'POST':
        cc = []
        cc_select_form = CcSelectForm(data=request.POST,mailtrigger_slug='ballot_saved',mailtrigger_context={'doc':doc})
        if cc_select_form.is_valid():
            cc.extend(cc_select_form.get_selected_addresses())
        extra_cc = [x.strip() for x in request.POST.get("extra_cc","").split(',') if x.strip()]
        if extra_cc:
            cc.extend(extra_cc)

        send_mail_text(request, addrs.to, frm, subject, body, cc=u", ".join(cc))
            
        return HttpResponseRedirect(return_to_url)

    else: 

        cc_select_form = CcSelectForm(mailtrigger_slug='ballot_saved',mailtrigger_context={'doc':doc})
  
    return render_to_response('doc/ballot/send_ballot_comment.html',
                              dict(doc=doc,
                                   subject=subject,
                                   body=body,
                                   frm=frm,
                                   to=addrs.as_strings().to,
                                   ad=ad,
                                   can_send=d or c,
                                   back_url=back_url,
                                   cc_select_form = cc_select_form,
                                  ),
                              context_instance=RequestContext(request))

@role_required('Secretariat')
def clear_ballot(request, name):
    """Clear all positions and discusses on every open ballot for a document."""
    doc = get_object_or_404(Document, name=name)
    if request.method == 'POST':
        by = request.user.person
        for t in BallotType.objects.filter(doc_type=doc.type_id):
            close_ballot(doc, by, t.slug)
            create_ballot_if_not_open(doc, by, t.slug)
        if doc.get_state('draft-iesg').slug == 'defer':
            do_undefer_ballot(request,doc)
        return redirect("doc_view", name=doc.name)

    return render_to_response('doc/ballot/clear_ballot.html',
                              dict(doc=doc,
                                   back_url=doc.get_absolute_url()),
                              context_instance=RequestContext(request))

@role_required('Area Director','Secretariat')
def defer_ballot(request, name):
    """Signal post-pone of ballot, notifying relevant parties."""
    doc = get_object_or_404(Document, docalias__name=name)
    if doc.type_id not in ('draft','conflrev','statchg'):
        raise Http404
    interesting_state = dict(draft='draft-iesg',conflrev='conflrev',statchg='statchg')
    state = doc.get_state(interesting_state[doc.type_id])
    if not state or state.slug=='defer' or not doc.telechat_date():
        raise Http404

    login = request.user.person
    telechat_date = TelechatDate.objects.active().order_by("date")[1].date

    if request.method == 'POST':
        new_state = doc.get_state()
        prev_tags = []
        new_tags = []

        if doc.type_id == 'draft':
            new_state = State.objects.get(used=True, type="draft-iesg", slug='defer')
            prev_tags = doc.tags.filter(slug__in=IESG_SUBSTATE_TAGS)
        elif doc.type_id in ['conflrev','statchg']:
            new_state = State.objects.get(used=True, type=doc.type_id, slug='defer')

        prev_state = doc.get_state(new_state.type_id if new_state else None)

        doc.set_state(new_state)
        doc.tags.remove(*prev_tags)

        events = []

        state_change_event = add_state_change_event(doc, login, prev_state, new_state, prev_tags=prev_tags, new_tags=new_tags)
        if state_change_event:
            events.append(state_change_event)

        e = update_telechat(request, doc, login, telechat_date)
        if e:
            events.append(e)

        doc.save_with_history(events)

        email_ballot_deferred(request, doc, login.plain_name(), telechat_date)

        return HttpResponseRedirect(doc.get_absolute_url())
  
    return render_to_response('doc/ballot/defer_ballot.html',
                              dict(doc=doc,
                                   telechat_date=telechat_date,
                                   back_url=doc.get_absolute_url()),
                              context_instance=RequestContext(request))

@role_required('Area Director','Secretariat')
def undefer_ballot(request, name):
    """undo deferral of ballot ballot."""
    doc = get_object_or_404(Document, docalias__name=name)
    if doc.type_id not in ('draft','conflrev','statchg'):
        raise Http404
    if doc.type_id == 'draft' and not doc.get_state("draft-iesg"):
        raise Http404
    interesting_state = dict(draft='draft-iesg',conflrev='conflrev',statchg='statchg')
    state = doc.get_state(interesting_state[doc.type_id]) 
    if not state or state.slug!='defer':
        raise Http404

    telechat_date = TelechatDate.objects.active().order_by("date")[0].date
    
    if request.method == 'POST':
        do_undefer_ballot(request,doc)
        return HttpResponseRedirect(doc.get_absolute_url())
  
    return render_to_response('doc/ballot/undefer_ballot.html',
                              dict(doc=doc,
                                   telechat_date=telechat_date,
                                   back_url=doc.get_absolute_url()),
                              context_instance=RequestContext(request))

class LastCallTextForm(forms.Form):
    last_call_text = forms.CharField(widget=forms.Textarea, required=True)
    
    def clean_last_call_text(self):
        lines = self.cleaned_data["last_call_text"].split("\r\n")
        for l, next in zip(lines, lines[1:]):
            if l.startswith('Subject:') and next.strip():
                raise forms.ValidationError("Subject line appears to have a line break, please make sure there is no line breaks in the subject line and that it is followed by an empty line.")
        
        return self.cleaned_data["last_call_text"].replace("\r", "")


@role_required('Area Director','Secretariat')
def lastcalltext(request, name):
    """Editing of the last call text"""
    doc = get_object_or_404(Document, docalias__name=name)
    if not doc.get_state("draft-iesg"):
        raise Http404

    login = request.user.person

    existing = doc.latest_event(WriteupDocEvent, type="changed_last_call_text")
    if not existing:
        existing = generate_last_call_announcement(request, doc)
        
    form = LastCallTextForm(initial=dict(last_call_text=existing.text))

    if request.method == 'POST':
        if "save_last_call_text" in request.POST or "send_last_call_request" in request.POST:
            form = LastCallTextForm(request.POST)
            if form.is_valid():
                t = form.cleaned_data['last_call_text']
                if t != existing.text:
                    e = WriteupDocEvent(doc=doc, by=login)
                    e.by = login
                    e.type = "changed_last_call_text"
                    e.desc = "Last call announcement was changed"
                    e.text = t
                    e.save()
                elif existing.pk == None:
                    existing.save()
                
                if "send_last_call_request" in request.POST:
                    prev_state = doc.get_state("draft-iesg")
                    new_state = State.objects.get(used=True, type="draft-iesg", slug='lc-req')

                    prev_tags = doc.tags.filter(slug__in=IESG_SUBSTATE_TAGS)

                    doc.set_state(new_state)
                    doc.tags.remove(*prev_tags)

                    e = add_state_change_event(doc, login, prev_state, new_state, prev_tags=prev_tags, new_tags=[])

                    if e:
                        doc.save_with_history([e])

                    request_last_call(request, doc)
                    
                    return render_to_response('doc/draft/last_call_requested.html',
                                              dict(doc=doc),
                                              context_instance=RequestContext(request))
        
        if "regenerate_last_call_text" in request.POST:
            e = generate_last_call_announcement(request, doc)
            e.save()

            # make sure form has the updated text
            form = LastCallTextForm(initial=dict(last_call_text=e.text))


    s = doc.get_state("draft-iesg")
    can_request_last_call = s.order < 27
    can_make_last_call = s.order < 20
    
    need_intended_status = ""
    if not doc.intended_std_level:
        need_intended_status = doc.file_tag()

    return render_to_response('doc/ballot/lastcalltext.html',
                              dict(doc=doc,
                                   back_url=doc.get_absolute_url(),
                                   last_call_form=form,
                                   can_request_last_call=can_request_last_call,
                                   can_make_last_call=can_make_last_call,
                                   need_intended_status=need_intended_status,
                                   ),
                              context_instance=RequestContext(request))

class BallotWriteupForm(forms.Form):
    ballot_writeup = forms.CharField(widget=forms.Textarea, required=True)

    def clean_ballot_writeup(self):
        return self.cleaned_data["ballot_writeup"].replace("\r", "")
        
@role_required('Area Director','Secretariat')
def ballot_writeupnotes(request, name):
    """Editing of ballot write-up and notes"""
    doc = get_object_or_404(Document, docalias__name=name)

    login = request.user.person

    existing = doc.latest_event(WriteupDocEvent, type="changed_ballot_writeup_text")
    if not existing:
        existing = generate_ballot_writeup(request, doc)
        
    form = BallotWriteupForm(initial=dict(ballot_writeup=existing.text))

    if request.method == 'POST' and "save_ballot_writeup" in request.POST or "issue_ballot" in request.POST:
        form = BallotWriteupForm(request.POST)
        if form.is_valid():
            t = form.cleaned_data["ballot_writeup"]
            if t != existing.text:
                e = WriteupDocEvent(doc=doc, by=login)
                e.by = login
                e.type = "changed_ballot_writeup_text"
                e.desc = "Ballot writeup was changed"
                e.text = t
                e.save()
            elif existing.pk == None:
                existing.save()

            if "issue_ballot" in request.POST:
                create_ballot_if_not_open(doc, login, "approve")
                ballot = doc.latest_event(BallotDocEvent, type="created_ballot")

                if has_role(request.user, "Area Director") and not doc.latest_event(BallotPositionDocEvent, ad=login, ballot=ballot):
                    # sending the ballot counts as a yes
                    pos = BallotPositionDocEvent(doc=doc, by=login)
                    pos.ballot = ballot
                    pos.type = "changed_ballot_position"
                    pos.ad = login
                    pos.pos_id = "yes"
                    pos.desc = "[Ballot Position Update] New position, %s, has been recorded for %s" % (pos.pos.name, pos.ad.plain_name())
                    pos.save()

                    # Consider mailing this position to 'ballot_saved'

                approval = doc.latest_event(WriteupDocEvent, type="changed_ballot_approval_text")
                if not approval:
                    approval = generate_approval_mail(request, doc)
                    approval.save()

                msg = generate_issue_ballot_mail(request, doc, ballot)

                addrs = gather_address_lists('ballot_issued',doc=doc).as_strings()
                override = {'To':addrs.to}
                if addrs.cc:
                    override['CC'] = addrs.cc
                send_mail_preformatted(request, msg, override=override)

                addrs = gather_address_lists('ballot_issued_iana',doc=doc).as_strings()
                override={ "To": "IANA <%s>"%settings.IANA_EVAL_EMAIL, "Bcc": None , "Reply-To": None}
                if addrs.cc:
                    override['CC'] = addrs.cc
                send_mail_preformatted(request, msg, extra=extra_automation_headers(doc),
                                       override={ "To": "IANA <%s>"%settings.IANA_EVAL_EMAIL, "CC": None, "Bcc": None , "Reply-To": None})

                e = DocEvent(doc=doc, by=login)
                e.by = login
                e.type = "sent_ballot_announcement"
                e.desc = "Ballot has been issued"
                e.save()

                return render_to_response('doc/ballot/ballot_issued.html',
                                          dict(doc=doc,
                                               back_url=doc.get_absolute_url()),
                                          context_instance=RequestContext(request))
                        

    need_intended_status = ""
    if not doc.intended_std_level:
        need_intended_status = doc.file_tag()

    return render_to_response('doc/ballot/writeupnotes.html',
                              dict(doc=doc,
                                   back_url=doc.get_absolute_url(),
                                   ballot_issued=bool(doc.latest_event(type="sent_ballot_announcement")),
                                   ballot_writeup_form=form,
                                   need_intended_status=need_intended_status,
                                   ),
                              context_instance=RequestContext(request))

class BallotRfcEditorNoteForm(forms.Form):
    rfc_editor_note = forms.CharField(widget=forms.Textarea, label="RFC Editor Note", required=True)

    def clean_rfc_editor_note(self):
        return self.cleaned_data["rfc_editor_note"].replace("\r", "")
        
@role_required('Area Director','Secretariat','IAB Chair','IRTF Chair','ISE')
def ballot_rfceditornote(request, name):
    """Editing of RFC Editor Note"""
    doc = get_object_or_404(Document, docalias__name=name)

    if not is_authorized_in_doc_stream(request.user, doc):
        return HttpResponseForbidden("You do not have the necessary permissions to change the RFC Editor Note for this document")

    login = request.user.person

    existing = doc.latest_event(WriteupDocEvent, type="changed_rfc_editor_note_text")
    if not existing or (existing.text == ""):
        existing = generate_ballot_rfceditornote(request, doc)

    form = BallotRfcEditorNoteForm(auto_id=False, initial=dict(rfc_editor_note=existing.text))

    if request.method == 'POST' and "save_ballot_rfceditornote" in request.POST:
        form = BallotRfcEditorNoteForm(request.POST)
        if form.is_valid():
            t = form.cleaned_data["rfc_editor_note"]
            if t != existing.text:
                e = WriteupDocEvent(doc=doc, by=login)
                e.by = login
                e.type = "changed_rfc_editor_note_text"
                e.desc = "RFC Editor Note was changed"
                e.text = t.rstrip()
                e.save()

    if request.method == 'POST' and "clear_ballot_rfceditornote" in request.POST:
        e = WriteupDocEvent(doc=doc, by=login)
        e.by = login
        e.type = "changed_rfc_editor_note_text"
        e.desc = "RFC Editor Note was cleared"
        e.text = ""
        e.save()

        # make sure form shows a blank RFC Editor Note
        form = BallotRfcEditorNoteForm(initial=dict(rfc_editor_note=" "))

    return render_to_response('doc/ballot/rfceditornote.html',
                              dict(doc=doc,
                                   back_url=doc.get_absolute_url(),
                                   ballot_rfceditornote_form=form,
                                   ),
                              context_instance=RequestContext(request))

class ApprovalTextForm(forms.Form):
    approval_text = forms.CharField(widget=forms.Textarea, required=True)

    def clean_approval_text(self):
        return self.cleaned_data["approval_text"].replace("\r", "")

@role_required('Area Director','Secretariat')
def ballot_approvaltext(request, name):
    """Editing of approval text"""
    doc = get_object_or_404(Document, docalias__name=name)
    if not doc.get_state("draft-iesg"):
        raise Http404

    login = request.user.person

    existing = doc.latest_event(WriteupDocEvent, type="changed_ballot_approval_text")
    if not existing:
        existing = generate_approval_mail(request, doc)

    form = ApprovalTextForm(initial=dict(approval_text=existing.text))

    if request.method == 'POST':
        if "save_approval_text" in request.POST:
            form = ApprovalTextForm(request.POST)
            if form.is_valid():
                t = form.cleaned_data['approval_text']
                if t != existing.text:
                    e = WriteupDocEvent(doc=doc, by=login)
                    e.by = login
                    e.type = "changed_ballot_approval_text"
                    e.desc = "Ballot approval text was changed"
                    e.text = t
                    e.save()
                elif existing.pk == None:
                    existing.save()
                
        if "regenerate_approval_text" in request.POST:
            e = generate_approval_mail(request, doc)
            e.save()

            # make sure form has the updated text
            form = ApprovalTextForm(initial=dict(approval_text=e.text))

    can_announce = doc.get_state("draft-iesg").order > 19
    need_intended_status = ""
    if not doc.intended_std_level:
        need_intended_status = doc.file_tag()

    return render_to_response('doc/ballot/approvaltext.html',
                              dict(doc=doc,
                                   back_url=doc.get_absolute_url(),
                                   approval_text_form=form,
                                   can_announce=can_announce,
                                   need_intended_status=need_intended_status,
                                   ),
                              context_instance=RequestContext(request))

@role_required('Secretariat')
def approve_ballot(request, name):
    """Approve ballot, sending out announcement, changing state."""
    doc = get_object_or_404(Document, docalias__name=name)
    if not doc.get_state("draft-iesg"):
        raise Http404

    login = request.user.person

    approval_mail_event = doc.latest_event(WriteupDocEvent, type="changed_ballot_approval_text")
    if not approval_mail_event:
        approval_mail_event = generate_approval_mail(request, doc)
    approval_text = approval_mail_event.text

<<<<<<< HEAD
    e = doc.latest_event(WriteupDocEvent, type="changed_ballot_writeup_text")
    if not e:
        e = generate_ballot_writeup(request, doc)
    ballot_writeup = e.text

    error_duplicate_rfc_editor_note = False
    e = doc.latest_event(WriteupDocEvent, type="changed_rfc_editor_note_text")
    if e and (e.text != ""):
        if "RFC Editor Note" in ballot_writeup:
            error_duplicate_rfc_editor_note = True
        ballot_writeup += "\n\n" + e.text

    if error_duplicate_rfc_editor_note:
        return render_to_response('doc/draft/rfceditor_note_duplicate_error.html',
                                  dict(doc=doc),
                                  context_instance=RequestContext(request))

=======
    ballot_writeup_event = doc.latest_event(WriteupDocEvent, type="changed_ballot_writeup_text")
    if not ballot_writeup_event:
        ballot_writeup_event = generate_ballot_writeup(request, doc)
    ballot_writeup = ballot_writeup_event.text
    
>>>>>>> fe0d35a1
    if "NOT be published" in approval_text:
        action = "do_not_publish"
    elif "To: RFC Editor" in approval_text:
        action = "to_rfc_editor"
    else:
        action = "to_announcement_list"

    # NOTE: according to Michelle Cotton <michelle.cotton@icann.org>
    # (as per 2011-10-24) IANA is scraping these messages for
    # information so would like to know beforehand if the format
    # changes
    announcement = approval_text + "\n\n" + ballot_writeup
        
    if request.method == 'POST':
        if action == "do_not_publish":
            new_state = State.objects.get(used=True, type="draft-iesg", slug="dead")
        else:
            new_state = State.objects.get(used=True, type="draft-iesg", slug="ann")

        prev_state = doc.get_state("draft-iesg")
        prev_tags = doc.tags.filter(slug__in=IESG_SUBSTATE_TAGS)
        events = []

        if approval_mail_event.pk == None:
            approval_mail_event.save()
        if ballot_writeup_event.pk == None:
            ballot_writeup_event.save()

        if new_state.slug == "ann" and new_state.slug != prev_state.slug and not request.REQUEST.get("skiprfceditorpost"):
            # start by notifying the RFC Editor
            import ietf.sync.rfceditor
            response, error = ietf.sync.rfceditor.post_approved_draft(settings.RFC_EDITOR_SYNC_NOTIFICATION_URL, doc.name)
            if error:
                return render(request, 'doc/draft/rfceditor_post_approved_draft_failed.html',
                              dict(name=doc.name,
                                   response=response,
                                   error=error))

        doc.set_state(new_state)
        doc.tags.remove(*prev_tags)
        
        # fixup document
        close_open_ballots(doc, login)

        e = DocEvent(doc=doc, by=login)
        if action == "do_not_publish":
            e.type = "iesg_disapproved"
            e.desc = "Do Not Publish note has been sent to the RFC Editor"
        else:
            e.type = "iesg_approved"
            e.desc = "IESG has approved the document"
        e.save()
        events.append(e)
        
        e = add_state_change_event(doc, login, prev_state, new_state, prev_tags=prev_tags, new_tags=[])

        if e:
            events.append(e)

        doc.save_with_history(events)

        # send announcement
        send_mail_preformatted(request, announcement)

        if action == "to_announcement_list":
            addrs = gather_address_lists('ballot_approved_ietf_stream_iana').as_strings(compact=False)
            send_mail_preformatted(request, announcement, extra=extra_automation_headers(doc),
                                   override={ "To": addrs.to, "CC": addrs.cc, "Bcc": None, "Reply-To": None})

        msg = infer_message(announcement)
        msg.by = login
        msg.save()
        msg.related_docs.add(doc)

        return HttpResponseRedirect(doc.get_absolute_url())

    return render_to_response('doc/ballot/approve_ballot.html',
                              dict(doc=doc,
                                   action=action,
                                   announcement=announcement),
                              context_instance=RequestContext(request))


class MakeLastCallForm(forms.Form):
    last_call_sent_date = forms.DateField(required=True)
    last_call_expiration_date = forms.DateField(required=True)

@role_required('Secretariat')
def make_last_call(request, name):
    """Make last call for Internet Draft, sending out announcement."""
    doc = get_object_or_404(Document, docalias__name=name)
    if not (doc.get_state("draft-iesg") or doc.get_state("statchg")):
        raise Http404

    login = request.user.person

    announcement_event = doc.latest_event(WriteupDocEvent, type="changed_last_call_text")
    if not announcement_event:
        if doc.type_id != 'draft':
            raise Http404
        announcement_event = generate_last_call_announcement(request, doc)
    announcement = announcement_event.text

    if request.method == 'POST':
        form = MakeLastCallForm(request.POST)
        if form.is_valid():
            if announcement_event.pk == None:
                announcement_event.save()

            send_mail_preformatted(request, announcement)
            if doc.type.slug == 'draft':
                addrs = gather_address_lists('last_call_issued_iana',doc=doc).as_strings(compact=False)
                send_mail_preformatted(request, announcement, extra=extra_automation_headers(doc),
                                       override={ "To": addrs.to, "CC": addrs.cc, "Bcc": None, "Reply-To": None})

            msg = infer_message(announcement)
            msg.by = login
            msg.save()
            msg.related_docs.add(doc)

            new_state = doc.get_state()
            prev_tags = []
            new_tags = []
            events = []

            if doc.type.slug == 'draft':
                new_state = State.objects.get(used=True, type="draft-iesg", slug='lc')
                prev_tags = doc.tags.filter(slug__in=IESG_SUBSTATE_TAGS)
            elif doc.type.slug == 'statchg':
                new_state = State.objects.get(used=True, type="statchg", slug='in-lc')

            prev_state = doc.get_state(new_state.type_id)

            doc.set_state(new_state)
            doc.tags.remove(*prev_tags)

            e = add_state_change_event(doc, login, prev_state, new_state, prev_tags=prev_tags, new_tags=new_tags)
            if e:
                events.append(e)
            e = LastCallDocEvent(doc=doc, by=login)
            e.type = "sent_last_call"
            e.desc = "The following Last Call announcement was sent out:<br><br>"
            e.desc += announcement

            if form.cleaned_data['last_call_sent_date'] != e.time.date():
                e.time = datetime.datetime.combine(form.cleaned_data['last_call_sent_date'], e.time.time())
            e.expires = form.cleaned_data['last_call_expiration_date']
            e.save()
            events.append(e)

            # update IANA Review state
            if doc.type.slug == 'draft':
                prev_state = doc.get_state("draft-iana-review")
                if not prev_state:
                    next_state = State.objects.get(used=True, type="draft-iana-review", slug="need-rev")
                    doc.set_state(next_state)
                    e = add_state_change_event(doc, login, prev_state, next_state)
                    if e:
                        events.append(e)

            doc.save_with_history(events)

            return HttpResponseRedirect(doc.get_absolute_url())
    else:
        initial = {}
        initial["last_call_sent_date"] = datetime.date.today()
        if doc.type.slug == 'draft':
            # This logic is repeated in the code that edits last call text - why?
            expire_days = 14
            if doc.group.type_id in ("individ", "area"):
                expire_days = 28
            templ = 'doc/draft/make_last_call.html'
        else:
            expire_days=28
            templ = 'doc/status_change/make_last_call.html'

        initial["last_call_expiration_date"] = datetime.date.today() + datetime.timedelta(days=expire_days)
        
        form = MakeLastCallForm(initial=initial)
  
    return render_to_response(templ,
                              dict(doc=doc,
                                   form=form,
                                   announcement=announcement,
                                  ),
                              context_instance=RequestContext(request))<|MERGE_RESOLUTION|>--- conflicted
+++ resolved
@@ -724,11 +724,10 @@
         approval_mail_event = generate_approval_mail(request, doc)
     approval_text = approval_mail_event.text
 
-<<<<<<< HEAD
-    e = doc.latest_event(WriteupDocEvent, type="changed_ballot_writeup_text")
-    if not e:
-        e = generate_ballot_writeup(request, doc)
-    ballot_writeup = e.text
+    ballot_writeup_event = doc.latest_event(WriteupDocEvent, type="changed_ballot_writeup_text")
+    if not ballot_writeup_event:
+        ballot_writeup_event = generate_ballot_writeup(request, doc)
+    ballot_writeup = ballot_writeup_event.text
 
     error_duplicate_rfc_editor_note = False
     e = doc.latest_event(WriteupDocEvent, type="changed_rfc_editor_note_text")
@@ -742,13 +741,6 @@
                                   dict(doc=doc),
                                   context_instance=RequestContext(request))
 
-=======
-    ballot_writeup_event = doc.latest_event(WriteupDocEvent, type="changed_ballot_writeup_text")
-    if not ballot_writeup_event:
-        ballot_writeup_event = generate_ballot_writeup(request, doc)
-    ballot_writeup = ballot_writeup_event.text
-    
->>>>>>> fe0d35a1
     if "NOT be published" in approval_text:
         action = "do_not_publish"
     elif "To: RFC Editor" in approval_text:
