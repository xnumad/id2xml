--- conflicted
+++ resolved
@@ -17,16 +17,9 @@
     (r'^1wg-charters-by-acronym.txt', views.wg_charters_by_acronym),
     (r'^chartering/$', RedirectView.as_view(url='/group/chartering/')),
     (r'^chartering/create/$', RedirectView.as_view(url='/group/chartering/create/%(group_type)s/')),
-<<<<<<< HEAD
     (r'^bofs/$', views.bofs),
     (r'^email-aliases/$', 'ietf.group.views.email_aliases'),
     (r'^bofs/create/$', views_edit.edit, {'action': "create", }, "bof_create"),
     (r'^photos/$', views.chair_photos),
-    (r'^(?P<acronym>[a-zA-Z0-9-._]+)/', include('ietf.group.urls_info_details')),
-=======
-    (r'^bofs/$', info.bofs),
-    (r'^email-aliases/$', 'ietf.group.info.email_aliases'),
-    (r'^bofs/create/$', edit.edit, {'action': "create"}, "bof_create"),
     (r'^%(acronym)s/' % settings.URL_REGEXPS, include('ietf.group.urls_info_details')),
->>>>>>> fe0d35a1
 )