import datetime

from django.conf import settings
from django.template.loader import render_to_string

from ietf.utils.mail import send_mail_text
from ietf.liaisons.utils import approval_roles
from ietf.group.models import Role
from ietf.mailtrigger.utils import gather_address_lists

def send_liaison_by_email(request, liaison):
    subject = u'New Liaison Statement, "%s"' % (liaison.title)
    from_email = settings.LIAISON_UNIVERSAL_FROM
<<<<<<< HEAD
    to_email = liaison.to_contacts.split(',')
    cc = liaison.cc_contacts.split(',')
    if liaison.technical_contacts:
        cc += liaison.technical_contacts.split(',')
    if liaison.response_contacts:
        cc += liaison.response_contacts.split(',')
=======
    (to_email, cc) = gather_address_lists('liaison_statement_posted',liaison=liaison)
>>>>>>> f0f5a51e
    bcc = ['statements@ietf.org']
    body = render_to_string('liaisons/liaison_mail.txt', dict(liaison=liaison))

    send_mail_text(request, to_email, from_email, subject, body, cc=", ".join(cc), bcc=", ".join(bcc))

def notify_pending_by_email(request, liaison):
    '''Send mail requesting approval of pending liaison statement.  Send mail to
    the intersection of approvers for all from_groups
    '''
    approval_set = set(approval_roles(liaison.from_groups.first()))
    if liaison.from_groups.count() > 1:
        for group in liaison.from_groups.all():
            approval_set.intersection_update(approval_roles(group))
    to_emails = [ r.email.address for r in approval_set ]

    subject = u'New Liaison Statement, "%s" needs your approval' % (liaison.title)
    from_email = settings.LIAISON_UNIVERSAL_FROM
<<<<<<< HEAD
    body = render_to_string('liaisons/pending_liaison_mail.txt', dict(liaison=liaison))
    send_mail_text(request, to_emails, from_email, subject, body)
=======
    (to, cc) = gather_address_lists('liaison_approval_requested',liaison=liaison)
    body = render_to_string('liaisons/pending_liaison_mail.txt', dict(
            liaison=liaison,
            url=settings.IDTRACKER_BASE_URL + urlreverse("liaison_approval_detail", kwargs=dict(object_id=liaison.pk)),
            referenced_url=settings.IDTRACKER_BASE_URL + urlreverse("liaison_detail", kwargs=dict(object_id=liaison.related_to.pk)) if liaison.related_to else None,
            ))
    send_mail_text(request, to, from_email, subject, body, cc=cc)
>>>>>>> f0f5a51e

def send_sdo_reminder(sdo):
    roles = Role.objects.filter(name="liaiman", group=sdo)
    if not roles: # no manager to contact
        return None
    manager_role = roles[0]

    subject = 'Request for update of list of authorized individuals'
    (to_email,cc) = gather_address_lists('liaison_manager_update_request',group=sdo)
    name = manager_role.person.plain_name()
    authorized_list = Role.objects.filter(group=sdo, name='auth').select_related("person").distinct()
    body = render_to_string('liaisons/sdo_reminder.txt', dict(
            manager_name=name,
            sdo_name=sdo.name,
            individuals=authorized_list,
            ))
<<<<<<< HEAD

    send_mail_text(None, to_email, settings.LIAISON_UNIVERSAL_FROM, subject, body)
=======
    
    send_mail_text(None, to_email, settings.LIAISON_UNIVERSAL_FROM, subject, body, cc=cc)
>>>>>>> f0f5a51e

    return body

def possibly_send_deadline_reminder(liaison):
    PREVIOUS_DAYS = {
        14: 'in two weeks',
        7: 'in one week',
        4: 'in four days',
        3: 'in three days',
        2: 'in two days',
        1: 'tomorrow',
        0: 'today'
        }

    days_to_go = (liaison.deadline - datetime.date.today()).days
    if not (days_to_go < 0 or days_to_go in PREVIOUS_DAYS.keys()):
        return None # no reminder

    if days_to_go < 0:
        subject = '[Liaison OUT OF DATE] %s' % liaison.title
        days_msg = 'is out of date for %s days' % (-days_to_go)
    else:
        subject = '[Liaison deadline %s] %s' % (PREVIOUS_DAYS[days_to_go], liaison.title)
        days_msg = 'expires %s' % PREVIOUS_DAYS[days_to_go]

    from_email = settings.LIAISON_UNIVERSAL_FROM
<<<<<<< HEAD
    to_email = liaison.to_contacts.split(',')
    cc = liaison.cc_contacts.split(',')
    if liaison.technical_contacts:
        cc += liaison.technical_contacts.split(',')
    if liaison.response_contacts:
        cc += liaison.response_contacts.split(',')
=======
    (to_email, cc) = gather_address_lists('liaison_deadline_soon',liaison=liaison)
>>>>>>> f0f5a51e
    bcc = 'statements@ietf.org'
    body = render_to_string('liaisons/liaison_deadline_mail.txt',
        dict(liaison=liaison,days_msg=days_msg,))

    send_mail_text(None, to_email, from_email, subject, body, cc=cc, bcc=bcc)

    return body<|MERGE_RESOLUTION|>--- conflicted
+++ resolved
@@ -4,23 +4,13 @@
 from django.template.loader import render_to_string
 
 from ietf.utils.mail import send_mail_text
-from ietf.liaisons.utils import approval_roles
 from ietf.group.models import Role
 from ietf.mailtrigger.utils import gather_address_lists
 
 def send_liaison_by_email(request, liaison):
     subject = u'New Liaison Statement, "%s"' % (liaison.title)
     from_email = settings.LIAISON_UNIVERSAL_FROM
-<<<<<<< HEAD
-    to_email = liaison.to_contacts.split(',')
-    cc = liaison.cc_contacts.split(',')
-    if liaison.technical_contacts:
-        cc += liaison.technical_contacts.split(',')
-    if liaison.response_contacts:
-        cc += liaison.response_contacts.split(',')
-=======
     (to_email, cc) = gather_address_lists('liaison_statement_posted',liaison=liaison)
->>>>>>> f0f5a51e
     bcc = ['statements@ietf.org']
     body = render_to_string('liaisons/liaison_mail.txt', dict(liaison=liaison))
 
@@ -30,26 +20,11 @@
     '''Send mail requesting approval of pending liaison statement.  Send mail to
     the intersection of approvers for all from_groups
     '''
-    approval_set = set(approval_roles(liaison.from_groups.first()))
-    if liaison.from_groups.count() > 1:
-        for group in liaison.from_groups.all():
-            approval_set.intersection_update(approval_roles(group))
-    to_emails = [ r.email.address for r in approval_set ]
-
     subject = u'New Liaison Statement, "%s" needs your approval' % (liaison.title)
     from_email = settings.LIAISON_UNIVERSAL_FROM
-<<<<<<< HEAD
+    (to, cc) = gather_address_lists('liaison_approval_requested',liaison=liaison)
     body = render_to_string('liaisons/pending_liaison_mail.txt', dict(liaison=liaison))
-    send_mail_text(request, to_emails, from_email, subject, body)
-=======
-    (to, cc) = gather_address_lists('liaison_approval_requested',liaison=liaison)
-    body = render_to_string('liaisons/pending_liaison_mail.txt', dict(
-            liaison=liaison,
-            url=settings.IDTRACKER_BASE_URL + urlreverse("liaison_approval_detail", kwargs=dict(object_id=liaison.pk)),
-            referenced_url=settings.IDTRACKER_BASE_URL + urlreverse("liaison_detail", kwargs=dict(object_id=liaison.related_to.pk)) if liaison.related_to else None,
-            ))
     send_mail_text(request, to, from_email, subject, body, cc=cc)
->>>>>>> f0f5a51e
 
 def send_sdo_reminder(sdo):
     roles = Role.objects.filter(name="liaiman", group=sdo)
@@ -66,13 +41,8 @@
             sdo_name=sdo.name,
             individuals=authorized_list,
             ))
-<<<<<<< HEAD
 
-    send_mail_text(None, to_email, settings.LIAISON_UNIVERSAL_FROM, subject, body)
-=======
-    
     send_mail_text(None, to_email, settings.LIAISON_UNIVERSAL_FROM, subject, body, cc=cc)
->>>>>>> f0f5a51e
 
     return body
 
@@ -99,16 +69,7 @@
         days_msg = 'expires %s' % PREVIOUS_DAYS[days_to_go]
 
     from_email = settings.LIAISON_UNIVERSAL_FROM
-<<<<<<< HEAD
-    to_email = liaison.to_contacts.split(',')
-    cc = liaison.cc_contacts.split(',')
-    if liaison.technical_contacts:
-        cc += liaison.technical_contacts.split(',')
-    if liaison.response_contacts:
-        cc += liaison.response_contacts.split(',')
-=======
     (to_email, cc) = gather_address_lists('liaison_deadline_soon',liaison=liaison)
->>>>>>> f0f5a51e
     bcc = 'statements@ietf.org'
     body = render_to_string('liaisons/liaison_deadline_mail.txt',
         dict(liaison=liaison,days_msg=days_msg,))
