--- conflicted
+++ resolved
@@ -14,24 +14,15 @@
 
 class PersonInfo(models.Model):
     time = models.DateTimeField(default=datetime.datetime.now)      # When this Person record entered the system
-<<<<<<< HEAD
-    name = models.CharField("Full Name (Unicode)", max_length=255, db_index=True) # The normal unicode form of the name.  This must be
-                                                        # set to the same value as the ascii-form if equal.
-    ascii = models.CharField("Full Name (ASCII)", max_length=255)            # The normal ascii-form of the name.
-    ascii_short = models.CharField("Abbreviated Name (ASCII)", max_length=32, null=True, blank=True)      # The short ascii-form of the name.  Also in alias table if non-null
-    address = models.TextField(max_length=255, blank=True)
-    affiliation = models.CharField(max_length=255, blank=True)
-=======
     # The normal unicode form of the name.  This must be
     # set to the same value as the ascii-form if equal.
-    name = models.CharField(max_length=255, db_index=True, help_text="Preferred form of name.")
+    name = models.CharField("Full Name (Unicode)", max_length=255, db_index=True, help_text="Preferred form of name.")
     # The normal ascii-form of the name.
-    ascii = models.CharField("ASCII", max_length=255, help_text="Name as rendered in ASCII (Latin, unaccented) characters.")
+    ascii = models.CharField("Full Name (ASCII)", max_length=255, help_text="Name as rendered in ASCII (Latin, unaccented) characters.")
     # The short ascii-form of the name.  Also in alias table if non-null
-    ascii_short = models.CharField("ASCII short", max_length=32, null=True, blank=True, help_text="Example: A. Nonymous.  Fill in this with initials and surname only if taking the initials and surname of the ASCII name above produces an incorrect initials-only form. (Blank is OK).")
+    ascii_short = models.CharField("Abbreviated Name (ASCII)", max_length=32, null=True, blank=True, help_text="Example: A. Nonymous.  Fill in this with initials and surname only if taking the initials and surname of the ASCII name above produces an incorrect initials-only form. (Blank is OK).")
     affiliation = models.CharField(max_length=255, blank=True, help_text="Employer, university, sponsor, etc.")
     address = models.TextField(max_length=255, blank=True, help_text="Postal mailing address.")
->>>>>>> 5bcf36e1
 
     def __unicode__(self):
         return self.plain_name()
