--- conflicted
+++ resolved
@@ -105,7 +105,6 @@
         return                          # formset doesn't have cleaned_data
 
 class InterimMeetingModelForm(forms.ModelForm):
-<<<<<<< HEAD
     group = GroupModelChoiceField(
         queryset=Group.objects.filter(
             type_id__in=GroupFeatures.objects.filter(
@@ -116,11 +115,8 @@
         required=False,
         empty_label="Click to select",
     )
-=======
-    group = GroupModelChoiceField(queryset=Group.objects.filter(type_id__in=GroupFeatures.objects.filter(has_meetings=True).values_list('type_id',flat=True), state__in=('active', 'proposed', 'bof')).order_by('acronym'), required=False, empty_label="Click to select")
     group.widget.attrs['data-max-entries'] = 1
     group.widget.attrs['data-minimum-input-length'] = 0
->>>>>>> ca167c01
     in_person = forms.BooleanField(required=False)
     meeting_type = forms.ChoiceField(
         choices=(
