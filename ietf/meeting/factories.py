--- conflicted
+++ resolved
@@ -9,16 +9,11 @@
 from django.core.files.base import ContentFile
 from django.db.models import Q
 
-<<<<<<< HEAD
-from ietf.meeting.models import ( Meeting, Session, SchedulingEvent, Schedule,
-    TimeSlot, SessionPresentation, FloorPlan, Room, SlideSubmission, Constraint)
-from ietf.name.models import ConstraintName, SessionStatusName, TimerangeName
-=======
-from ietf.meeting.models import (Meeting, Session, SchedulingEvent, Schedule, TimeSlot, SessionPresentation,
-                                 FloorPlan, Room, SlideSubmission, MeetingHost, ProceedingsMaterial)
-from ietf.name.models import ConstraintName, SessionStatusName, ProceedingsMaterialTypeName
+from ietf.meeting.models import (Meeting, Session, SchedulingEvent, Schedule,
+    TimeSlot, SessionPresentation, FloorPlan, Room, SlideSubmission, Constraint,
+    MeetingHost, ProceedingsMaterial)
+from ietf.name.models import ConstraintName, SessionStatusName, ProceedingsMaterialTypeName, TimerangeName
 from ietf.doc.factories import ProceedingsMaterialDocFactory
->>>>>>> 2060173f
 from ietf.group.factories import GroupFactory
 from ietf.person.factories import PersonFactory
 from ietf.utils.text import xslugify
@@ -233,7 +228,6 @@
                     lambda obj, create, extracted, **kwargs: open(obj.staged_filepath(),'a').close()
                 )
 
-<<<<<<< HEAD
 class ConstraintFactory(factory.django.DjangoModelFactory):
     class Meta:
         model = Constraint
@@ -258,7 +252,7 @@
             if extracted:
                 for tr in TimerangeName.objects.filter(slug__in=extracted):
                     self.timeranges.add(tr)
-=======
+
 class MeetingHostFactory(factory.django.DjangoModelFactory):
     class Meta:
         model = MeetingHost
@@ -298,5 +292,4 @@
         name=factory.LazyAttribute(_pmf_doc_name),
         uploaded_filename=factory.LazyAttribute(
             lambda doc: f'{_pmf_doc_name(doc)}-{doc.rev}.pdf'
-        ))
->>>>>>> 2060173f
+        ))