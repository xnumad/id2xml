import json
import os
import shutil
import datetime
import urlparse
import random

import debug           # pyflakes:ignore

from django.core.urlresolvers import reverse as urlreverse
from django.conf import settings
from django.contrib.auth.models import User

from pyquery import PyQuery

from ietf.doc.models import Document
from ietf.group.models import Group
from ietf.meeting.helpers import can_approve_interim_request, can_view_interim_request
from ietf.meeting.helpers import send_interim_approval_request
from ietf.meeting.helpers import send_interim_cancellation_notice
from ietf.meeting.helpers import send_interim_minutes_reminder
from ietf.meeting.models import Session, TimeSlot, Meeting
from ietf.meeting.test_data import make_meeting_test_data, make_interim_meeting
from ietf.name.models import SessionStatusName
from ietf.utils.test_utils import TestCase, login_testing_unauthorized, unicontent
from ietf.utils.mail import outbox
from ietf.utils.text import xslugify

from ietf.person.factories import PersonFactory
from ietf.group.factories import GroupFactory, GroupEventFactory
from ietf.meeting.factories import ( SessionFactory, SessionPresentationFactory, ScheduleFactory,
    MeetingFactory, FloorPlanFactory )
from ietf.doc.factories import DocumentFactory

class MeetingTests(TestCase):
    def setUp(self):
        self.materials_dir = os.path.abspath(settings.TEST_MATERIALS_DIR)
        if not os.path.exists(self.materials_dir):
            os.mkdir(self.materials_dir)
        self.saved_agenda_path = settings.AGENDA_PATH
        settings.AGENDA_PATH = self.materials_dir

    def tearDown(self):
        settings.AGENDA_PATH = self.saved_agenda_path
        shutil.rmtree(self.materials_dir)

    def write_materials_file(self, meeting, doc, content):
        path = os.path.join(self.materials_dir, "%s/%s/%s" % (meeting.number, doc.type_id, doc.external_url))

        dirname = os.path.dirname(path)
        if not os.path.exists(dirname):
            os.makedirs(dirname)

        with open(path, "w") as f:
            f.write(content)

    def write_materials_files(self, meeting, session):

        draft = Document.objects.filter(type="draft", group=session.group).first()

        self.write_materials_file(meeting, session.materials.get(type="agenda"),
                                  "1. WG status (15 minutes)\n\n2. Status of %s\n\n" % draft.name)

        self.write_materials_file(meeting, session.materials.get(type="minutes"),
                                  "1. More work items underway\n\n2. The draft will be finished before next meeting\n\n")

        self.write_materials_file(meeting, session.materials.filter(type="slides").exclude(states__type__slug='slides',states__slug='deleted').first(),
                                  "This is a slideshow")
        

    def test_agenda(self):
        meeting = make_meeting_test_data()
        session = Session.objects.filter(meeting=meeting, group__acronym="mars").first()
        slot = TimeSlot.objects.get(sessionassignments__session=session,sessionassignments__schedule=meeting.agenda)

        self.write_materials_files(meeting, session)

        time_interval = "%s-%s" % (slot.time.strftime("%H:%M").lstrip("0"), (slot.time + slot.duration).strftime("%H:%M").lstrip("0"))

        # plain
        r = self.client.get(urlreverse("ietf.meeting.views.agenda", kwargs=dict(num=meeting.number)))
        self.assertEqual(r.status_code, 200)
        q = PyQuery(r.content)
        agenda_content = q("#content").html()
        self.assertTrue(session.group.acronym in agenda_content)
        self.assertTrue(session.group.name in agenda_content)
        self.assertTrue(session.group.parent.acronym.upper() in agenda_content)
        self.assertTrue(slot.location.name in agenda_content)
        self.assertTrue(time_interval in agenda_content)

        # Make sure there's a frame for the agenda and it points to the right place
        self.assertTrue(any([session.materials.get(type='agenda').href() in x.attrib["data-src"] for x in q('tr div.modal-body  div.frame')])) 

        # Make sure undeleted slides are present and deleted slides are not
        self.assertTrue(any([session.materials.filter(type='slides').exclude(states__type__slug='slides',states__slug='deleted').first().title in x.text for x in q('tr div.modal-body ul a')]))
        self.assertFalse(any([session.materials.filter(type='slides',states__type__slug='slides',states__slug='deleted').first().title in x.text for x in q('tr div.modal-body ul a')]))

        # text
        # the rest of the results don't have as nicely formatted times
        time_interval = time_interval.replace(":", "")

        r = self.client.get(urlreverse("ietf.meeting.views.agenda", kwargs=dict(num=meeting.number, ext=".txt")))
        self.assertEqual(r.status_code, 200)
        agenda_content = r.content
        self.assertTrue(session.group.acronym in agenda_content)
        self.assertTrue(session.group.name in agenda_content)
        self.assertTrue(session.group.parent.acronym.upper() in agenda_content)
        self.assertTrue(slot.location.name in agenda_content)

        self.assertTrue(time_interval in agenda_content)

        r = self.client.get(urlreverse("ietf.meeting.views.agenda", kwargs=dict(num=meeting.number,name=meeting.unofficial_schedule.name,owner=meeting.unofficial_schedule.owner.email())))
        self.assertEqual(r.status_code, 200)
        self.assertTrue('not the official schedule' in unicontent(r))

        # CSV
        r = self.client.get(urlreverse("ietf.meeting.views.agenda", kwargs=dict(num=meeting.number, ext=".csv")))
        self.assertEqual(r.status_code, 200)
        agenda_content = r.content
        self.assertTrue(session.group.acronym in agenda_content)
        self.assertTrue(session.group.name in agenda_content)
        self.assertTrue(session.group.parent.acronym.upper() in agenda_content)
        self.assertTrue(slot.location.name in agenda_content)

        self.assertTrue(session.materials.get(type='agenda').external_url in unicontent(r))
        self.assertTrue(session.materials.filter(type='slides').exclude(states__type__slug='slides',states__slug='deleted').first().external_url in unicontent(r))
        self.assertFalse(session.materials.filter(type='slides',states__type__slug='slides',states__slug='deleted').first().external_url in unicontent(r))

        # iCal
        r = self.client.get(urlreverse("ietf.meeting.views.ical_agenda", kwargs=dict(num=meeting.number))
                            + "?" + session.group.parent.acronym.upper())
        self.assertEqual(r.status_code, 200)
        agenda_content = r.content
        self.assertTrue(session.group.acronym in agenda_content)
        self.assertTrue(session.group.name in agenda_content)
        self.assertTrue(slot.location.name in agenda_content)
        self.assertTrue("BEGIN:VTIMEZONE" in agenda_content)
        self.assertTrue("END:VTIMEZONE" in agenda_content)        

        self.assertTrue(session.agenda().get_absolute_url() in unicontent(r))
        self.assertTrue(session.materials.filter(type='slides').exclude(states__type__slug='slides',states__slug='deleted').first().get_absolute_url() in unicontent(r))
        # TODO - the ics view uses .all on a queryset in a view so it's showing the deleted slides.
        #self.assertFalse(session.materials.filter(type='slides',states__type__slug='slides',states__slug='deleted').first().get_absolute_url() in unicontent(r))

        # week view
        r = self.client.get(urlreverse("ietf.meeting.views.week_view", kwargs=dict(num=meeting.number)))
        self.assertEqual(r.status_code, 200)
        agenda_content = r.content
        self.assertTrue(session.group.acronym in agenda_content)
        self.assertTrue(slot.location.name in agenda_content)

    def test_agenda_by_room(self):
        meeting = make_meeting_test_data()
        url = urlreverse("ietf.meeting.views.agenda_by_room",kwargs=dict(num=meeting.number))
        login_testing_unauthorized(self,"secretary",url)
        r = self.client.get(url)
        self.assertTrue(all([x in unicontent(r) for x in ['mars','IESG Breakfast','Test Room','Breakfast Room']]))

        url = urlreverse("ietf.meeting.views.agenda_by_room",kwargs=dict(num=meeting.number,name=meeting.unofficial_schedule.name,owner=meeting.unofficial_schedule.owner.email()))
        r = self.client.get(url)
        self.assertTrue(all([x in unicontent(r) for x in ['mars','Test Room',]]))
        self.assertFalse('IESG Breakfast' in unicontent(r))

    def test_agenda_by_type(self):
        meeting = make_meeting_test_data()

        url = urlreverse("ietf.meeting.views.agenda_by_type",kwargs=dict(num=meeting.number))
        login_testing_unauthorized(self,"secretary",url)
        r = self.client.get(url)
        self.assertTrue(all([x in unicontent(r) for x in ['mars','IESG Breakfast','Test Room','Breakfast Room']]))

        url = urlreverse("ietf.meeting.views.agenda_by_type",kwargs=dict(num=meeting.number,name=meeting.unofficial_schedule.name,owner=meeting.unofficial_schedule.owner.email()))
        r = self.client.get(url)
        self.assertTrue(all([x in unicontent(r) for x in ['mars','Test Room',]]))
        self.assertFalse('IESG Breakfast' in unicontent(r))

        url = urlreverse("ietf.meeting.views.agenda_by_type",kwargs=dict(num=meeting.number,type='session'))
        r = self.client.get(url)
        self.assertTrue(all([x in unicontent(r) for x in ['mars','Test Room']]))
        self.assertFalse(any([x in unicontent(r) for x in ['IESG Breakfast','Breakfast Room']]))

        url = urlreverse("ietf.meeting.views.agenda_by_type",kwargs=dict(num=meeting.number,type='lead'))
        r = self.client.get(url)
        self.assertFalse(any([x in unicontent(r) for x in ['mars','Test Room']]))
        self.assertTrue(all([x in unicontent(r) for x in ['IESG Breakfast','Breakfast Room']]))

        url = urlreverse("ietf.meeting.views.agenda_by_type",kwargs=dict(num=meeting.number,type='lead',name=meeting.unofficial_schedule.name,owner=meeting.unofficial_schedule.owner.email()))
        r = self.client.get(url)
        self.assertFalse(any([x in unicontent(r) for x in ['IESG Breakfast','Breakfast Room']]))

    def test_agenda_room_view(self):
        meeting = make_meeting_test_data()
        url = urlreverse("ietf.meeting.views.room_view",kwargs=dict(num=meeting.number))
        login_testing_unauthorized(self,"secretary",url)
        r = self.client.get(url)
        self.assertEqual(r.status_code,200)
        self.assertTrue(all([x in unicontent(r) for x in ['mars','IESG Breakfast','Test Room','Breakfast Room']]))
        url = urlreverse("ietf.meeting.views.room_view",kwargs=dict(num=meeting.number,name=meeting.unofficial_schedule.name,owner=meeting.unofficial_schedule.owner.email()))
        r = self.client.get(url)
        self.assertEqual(r.status_code,200)
        self.assertTrue(all([x in unicontent(r) for x in ['mars','Test Room','Breakfast Room']]))
        self.assertFalse('IESG Breakfast' in unicontent(r))


    def test_agenda_week_view(self):
        meeting = make_meeting_test_data()
        url = urlreverse("ietf.meeting.views.week_view",kwargs=dict(num=meeting.number)) + "#farfut"
        r = self.client.get(url)
        self.assertEqual(r.status_code,200)
        self.assertTrue(all([x in unicontent(r) for x in ['var IETF', 'setAgendaColor', 'draw_calendar', ]]))

    def test_materials(self):
        meeting = make_meeting_test_data()
        session = Session.objects.filter(meeting=meeting, group__acronym="mars").first()

        self.write_materials_files(meeting, session)
        
        # session agenda
        r = self.client.get(urlreverse("ietf.meeting.views.session_agenda",
                                       kwargs=dict(num=meeting.number, session=session.group.acronym)))
        self.assertEqual(r.status_code, 200)
        self.assertTrue("1. WG status" in unicontent(r))

        # early materials page
        r = self.client.get(urlreverse("ietf.meeting.views.current_materials"))
        self.assertEqual(r.status_code, 302)
        self.assertTrue(meeting.number in r["Location"])

        # test with explicit meeting number in url
        r = self.client.get(urlreverse("ietf.meeting.views.materials", kwargs=dict(num=meeting.number)))
        self.assertEqual(r.status_code, 200)
        q = PyQuery(r.content)
        row = q('#content td div:contains("%s")' % str(session.group.acronym)).closest("tr")
        self.assertTrue(row.find('a:contains("Agenda")'))
        self.assertTrue(row.find('a:contains("Minutes")'))
        self.assertTrue(row.find('a:contains("Slideshow")'))
        self.assertFalse(row.find("a:contains(\"Bad Slideshow\")"))

        #test with no meeting number in url
        r = self.client.get(urlreverse("ietf.meeting.views.materials", kwargs=dict()))
        self.assertEqual(r.status_code, 200)
        q = PyQuery(r.content)
        row = q('#content td div:contains("%s")' % str(session.group.acronym)).closest("tr")
        self.assertTrue(row.find('a:contains("Agenda")'))
        self.assertTrue(row.find('a:contains("Minutes")'))
        self.assertTrue(row.find('a:contains("Slideshow")'))
        self.assertFalse(row.find("a:contains(\"Bad Slideshow\")"))

        # FIXME: missing tests of .pdf/.tar generation (some code can
        # probably be lifted from similar tests in iesg/tests.py)

    def test_proceedings(self):
        meeting = make_meeting_test_data()
        session = Session.objects.filter(meeting=meeting, group__acronym="mars").first()
        GroupEventFactory(group=session.group,type='status_update')
        SessionPresentationFactory(document__type_id='recording',session=session)
        SessionPresentationFactory(document__type_id='recording',session=session,document__title="Audio recording for tests")

        self.write_materials_files(meeting, session)

        url = urlreverse("ietf.meeting.views.proceedings", kwargs=dict(num=meeting.number))
        login_testing_unauthorized(self,"secretary",url)
        r = self.client.get(url)
        self.assertEqual(r.status_code, 200)

    def test_feed(self):
        meeting = make_meeting_test_data()
        session = Session.objects.filter(meeting=meeting, group__acronym="mars").first()

        r = self.client.get("/feed/wg-proceedings/")
        self.assertEqual(r.status_code, 200)
        self.assertTrue("agenda" in unicontent(r))
        self.assertTrue(session.group.acronym in unicontent(r))

class EditTests(TestCase):
    def setUp(self):
        # make sure we have the colors of the area
        from ietf.group.colors import fg_group_colors, bg_group_colors
        area_upper = "FARFUT"
        fg_group_colors[area_upper] = "#333"
        bg_group_colors[area_upper] = "#aaa"

    def test_edit_agenda(self):
        meeting = make_meeting_test_data()

        self.client.login(username="secretary", password="secretary+password")
        r = self.client.get(urlreverse("ietf.meeting.views.edit_agenda", kwargs=dict(num=meeting.number)))
        self.assertEqual(r.status_code, 200)
        self.assertTrue("load_assignments" in unicontent(r))

    def test_save_agenda_as_and_read_permissions(self):
        meeting = make_meeting_test_data()

        # try to get non-existing agenda
        url = urlreverse("ietf.meeting.views.edit_agenda", kwargs=dict(num=meeting.number,
                                                                       owner=meeting.agenda.owner_email(),
                                                                       name="foo"))
        r = self.client.get(url)
        self.assertEqual(r.status_code, 404)

        # save as new name (requires valid existing agenda)
        url = urlreverse("ietf.meeting.views.edit_agenda", kwargs=dict(num=meeting.number,
                                                                       owner=meeting.agenda.owner_email(),
                                                                       name=meeting.agenda.name))
        self.client.login(username="ad", password="ad+password")
        r = self.client.post(url, {
            'savename': "foo",
            'saveas': "saveas",
            })
        self.assertEqual(r.status_code, 302)
        # Verify that we actually got redirected to a new place.
        self.assertNotEqual(urlparse.urlparse(r.url).path, url)

        # get
        schedule = meeting.get_schedule_by_name("foo")
        url = urlreverse("ietf.meeting.views.edit_agenda", kwargs=dict(num=meeting.number,
                                                                       owner=schedule.owner_email(),
                                                                       name="foo"))
        r = self.client.get(url)
        self.assertEqual(r.status_code, 200)

        schedule.visible = True
        schedule.public = False
        schedule.save()

        # get as anonymous doesn't work
        self.client.logout()
        r = self.client.get(url)
        self.assertEqual(r.status_code, 403)

        # public, now anonymous works
        schedule.public = True
        schedule.save()
        r = self.client.get(url)
        self.assertEqual(r.status_code, 200)

        # Secretariat can always see it
        schedule.visible = False
        schedule.public = False
        schedule.save()
        self.client.login(username="secretary", password="secretary+password")
        r = self.client.get(url)
        self.assertEqual(r.status_code, 200)

    def test_save_agenda_broken_names(self):
        meeting = make_meeting_test_data()

        # save as new name (requires valid existing agenda)
        url = urlreverse("ietf.meeting.views.edit_agenda", kwargs=dict(num=meeting.number,
                                                                       owner=meeting.agenda.owner_email(),
                                                                       name=meeting.agenda.name))
        self.client.login(username="ad", password="ad+password")
        r = self.client.post(url, {
            'savename': "/no/this/should/not/work/it/is/too/long",
            'saveas': "saveas",
            })
        self.assertEqual(r.status_code, 302)
        self.assertEqual(urlparse.urlparse(r.url).path, url)
        # TODO: Verify that an error message was in fact returned.

        r = self.client.post(url, {
            'savename': "/invalid/chars/",
            'saveas': "saveas",
            })
        # TODO: Verify that an error message was in fact returned.
        self.assertEqual(r.status_code, 302)
        self.assertEqual(urlparse.urlparse(r.url).path, url)

        # Non-ASCII alphanumeric characters
        r = self.client.post(url, {
            'savename': u"f\u00E9ling",
            'saveas': "saveas",
            })
        # TODO: Verify that an error message was in fact returned.
        self.assertEqual(r.status_code, 302)
        self.assertEqual(urlparse.urlparse(r.url).path, url)
        

    def test_edit_timeslots(self):
        meeting = make_meeting_test_data()

        self.client.login(username="secretary", password="secretary+password")
        r = self.client.get(urlreverse("ietf.meeting.views.edit_timeslots", kwargs=dict(num=meeting.number)))
        self.assertEqual(r.status_code, 200)
        self.assertTrue(meeting.room_set.all().first().name in unicontent(r))

    def test_slot_to_the_right(self):
        meeting = make_meeting_test_data()
        session = Session.objects.filter(meeting=meeting, group__acronym="mars").first()
        mars_scheduled = session.timeslotassignments.get(schedule__name='test-agenda')
        mars_slot = TimeSlot.objects.get(sessionassignments__session=session,sessionassignments__schedule__name='test-agenda')
        mars_ends = mars_slot.time + mars_slot.duration

        session = Session.objects.filter(meeting=meeting, group__acronym="ames").first()
        ames_slot_qs = TimeSlot.objects.filter(sessionassignments__session=session,sessionassignments__schedule__name='test-agenda')

        ames_slot_qs.update(time=mars_ends + datetime.timedelta(seconds=11 * 60))
        self.assertTrue(not mars_slot.slot_to_the_right)
        self.assertTrue(not mars_scheduled.slot_to_the_right)

        ames_slot_qs.update(time=mars_ends + datetime.timedelta(seconds=10 * 60))
        self.assertTrue(mars_slot.slot_to_the_right)
        self.assertTrue(mars_scheduled.slot_to_the_right)

class SessionDetailsTests(TestCase):

    def test_session_details(self):

        group = GroupFactory.create(type_id='wg',state_id='active')
        session = SessionFactory.create(meeting__type_id='ietf',group=group, meeting__date=datetime.date.today()+datetime.timedelta(days=90))
        SessionPresentationFactory.create(session=session,document__type_id='draft',rev=None)
        SessionPresentationFactory.create(session=session,document__type_id='minutes')
        SessionPresentationFactory.create(session=session,document__type_id='slides')
        SessionPresentationFactory.create(session=session,document__type_id='agenda')

        url = urlreverse('ietf.meeting.views.session_details', kwargs=dict(num=session.meeting.number, acronym=group.acronym))
        r = self.client.get(url)
        self.assertTrue(all([x in unicontent(r) for x in ('slides','agenda','minutes','draft')]))
        self.assertFalse('deleted' in unicontent(r))
        
    def test_add_session_drafts(self):
        group = GroupFactory.create(type_id='wg',state_id='active')
        group_chair = PersonFactory.create()
        group.role_set.create(name_id='chair',person = group_chair, email = group_chair.email())
        session = SessionFactory.create(meeting__type_id='ietf',group=group, meeting__date=datetime.date.today()+datetime.timedelta(days=90))
        SessionPresentationFactory.create(session=session,document__type_id='draft',rev=None)
        old_draft = session.sessionpresentation_set.filter(document__type='draft').first().document
        new_draft = DocumentFactory(type_id='draft')

        url = urlreverse('ietf.meeting.views.add_session_drafts', kwargs=dict(num=session.meeting.number, session_id=session.pk))

        r = self.client.get(url)
        self.assertEqual(r.status_code, 404)

        self.client.login(username="plain",password="plain+password")
        r = self.client.get(url)
        self.assertEqual(r.status_code, 404)

        self.client.login(username=group_chair.user.username, password='%s+password'%group_chair.user.username)
        r = self.client.get(url)
        self.assertEqual(r.status_code, 200)
        self.assertTrue(old_draft.name in unicontent(r))

        r = self.client.post(url,dict(drafts=[new_draft.name,old_draft.name]))
        self.assertTrue(r.status_code, 200)
        q=PyQuery(r.content)
        self.assertTrue(q('form .alert-danger:contains("Already linked:")'))

        self.assertEqual(1,session.sessionpresentation_set.count())
        r = self.client.post(url,dict(drafts=[new_draft.name,]))
        self.assertTrue(r.status_code, 302)
        self.assertEqual(2,session.sessionpresentation_set.count())

        session.meeting.date -= datetime.timedelta(days=180)
        session.meeting.save()
        r = self.client.get(url)
        self.assertEqual(r.status_code,404)
        self.client.login(username='secretary',password='secretary+password')
        r = self.client.get(url)
        self.assertEqual(r.status_code,200)
        q = PyQuery(r.content)
        self.assertEqual(1,len(q(".alert-warning:contains('may affect published proceedings')")))

class EditScheduleListTests(TestCase):
    def setUp(self):
        self.mtg = MeetingFactory(type_id='ietf')
        ScheduleFactory(meeting=self.mtg,name='Empty-Schedule')

    def test_list_agendas(self):
        url = urlreverse('ietf.meeting.views.list_agendas',kwargs={'num':self.mtg.number})
        login_testing_unauthorized(self,"secretary",url)
        r = self.client.get(url)
        self.assertTrue(r.status_code, 200)

    def test_delete_schedule(self):
        url = urlreverse('ietf.meeting.views.delete_schedule',
                         kwargs={'num':self.mtg.number,
                                 'owner':self.mtg.agenda.owner.email_address(),
                                 'name':self.mtg.agenda.name,
                         })
        login_testing_unauthorized(self,"secretary",url)
        r = self.client.get(url)
        self.assertTrue(r.status_code, 403)
        r = self.client.post(url,{'save':1})
        self.assertTrue(r.status_code, 403)
        self.assertEqual(self.mtg.schedule_set.count(),2)
        self.mtg.agenda=None
        self.mtg.save()
        r = self.client.get(url)
        self.assertTrue(r.status_code, 200)
        r = self.client.post(url,{'save':1})
        self.assertTrue(r.status_code, 302)
        self.assertEqual(self.mtg.schedule_set.count(),1)

    def test_make_schedule_official(self):
        schedule = self.mtg.schedule_set.exclude(id=self.mtg.agenda.id).first()
        url = urlreverse('ietf.meeting.views.make_schedule_official',
                         kwargs={'num':self.mtg.number,
                                 'owner':schedule.owner.email_address(),
                                 'name':schedule.name,
                         })
        login_testing_unauthorized(self,"secretary",url)
        r = self.client.get(url)
        self.assertTrue(r.status_code, 200)
        r = self.client.post(url,{'save':1})
        self.assertTrue(r.status_code, 302)
        mtg = Meeting.objects.get(number=self.mtg.number)
        self.assertEqual(mtg.agenda,schedule)

# -------------------------------------------------
# Interim Meeting Tests
# -------------------------------------------------

class InterimTests(TestCase):
    def setUp(self):
        self.materials_dir = os.path.abspath(settings.TEST_MATERIALS_DIR)
        if not os.path.exists(self.materials_dir):
            os.mkdir(self.materials_dir)
        self.saved_agenda_path = settings.AGENDA_PATH
        settings.AGENDA_PATH = self.materials_dir

    def tearDown(self):
        settings.AGENDA_PATH = self.saved_agenda_path
        shutil.rmtree(self.materials_dir)

    def check_interim_tabs(self, url):
        '''Helper function to check interim meeting list tabs'''
        # no logged in -  no tabs
        r = self.client.get(url)
        q = PyQuery(r.content)
        self.assertEqual(len(q("ul.nav-tabs")), 0)
        # plain user -  no tabs
        username = "plain"
        self.client.login(username=username, password=username + "+password")
        r = self.client.get(url)
        q = PyQuery(r.content)
        self.assertEqual(len(q("ul.nav-tabs")), 0)
        self.client.logout()
        # privileged user
        username = "ad"
        self.client.login(username=username, password=username + "+password")
        r = self.client.get(url)
        q = PyQuery(r.content)
        self.assertEqual(len(q("a:contains('Pending')")), 1)
        self.assertEqual(len(q("a:contains('Announce')")), 0)
        self.client.logout()
        # secretariat
        username = "secretary"
        self.client.login(username=username, password=username + "+password")
        r = self.client.get(url)
        q = PyQuery(r.content)
        self.assertEqual(len(q("a:contains('Pending')")), 1)
        self.assertEqual(len(q("a:contains('Announce')")), 1)
        self.client.logout()

    def test_interim_announce(self):
        make_meeting_test_data()
        url = urlreverse("ietf.meeting.views.interim_announce")
        meeting = Meeting.objects.filter(type='interim', session__group__acronym='mars').first()
        session = meeting.session_set.first()
        session.status = SessionStatusName.objects.get(slug='scheda')
        session.save()
        login_testing_unauthorized(self, "secretary", url)
        r = self.client.get(url)
        self.assertEqual(r.status_code, 200)
        self.assertTrue(meeting.number in r.content)

    def test_interim_send_announcement(self):
        make_meeting_test_data()
        meeting = Meeting.objects.filter(type='interim', session__status='apprw', session__group__acronym='mars').first()
        url = urlreverse("ietf.meeting.views.interim_send_announcement", kwargs={'number': meeting.number})
        login_testing_unauthorized(self, "secretary", url)
        r = self.client.get(url)
        self.assertEqual(r.status_code, 200)
        initial = r.context['form'].initial
        # send announcement
        len_before = len(outbox)
        r = self.client.post(url, initial)
        self.assertRedirects(r, urlreverse('ietf.meeting.views.interim_announce'))
        self.assertEqual(len(outbox), len_before + 1)
        self.assertTrue('WG Virtual Meeting' in outbox[-1]['Subject'])

    def test_interim_approve_by_ad(self):
        make_meeting_test_data()
        meeting = Meeting.objects.filter(type='interim', session__status='apprw', session__group__acronym='mars').first()
        url = urlreverse('ietf.meeting.views.interim_request_details', kwargs={'number': meeting.number})
        length_before = len(outbox)
        login_testing_unauthorized(self, "ad", url)
        r = self.client.post(url, {'approve': 'approve'})
        self.assertRedirects(r, urlreverse('ietf.meeting.views.interim_pending'))
        for session in meeting.session_set.all():
            self.assertEqual(session.status.slug, 'scheda')
        self.assertEqual(len(outbox), length_before + 1)
        self.assertTrue('Approved' in outbox[-1]['Subject'])

    def test_interim_approve_by_secretariat(self):
        make_meeting_test_data()
        meeting = Meeting.objects.filter(type='interim', session__status='apprw', session__group__acronym='mars').first()
        url = urlreverse('ietf.meeting.views.interim_request_details', kwargs={'number': meeting.number})
        login_testing_unauthorized(self, "secretary", url)
        r = self.client.post(url, {'approve': 'approve'})
        self.assertRedirects(r, urlreverse('ietf.meeting.views.interim_send_announcement', kwargs={'number': meeting.number}))
        for session in meeting.session_set.all():
            self.assertEqual(session.status.slug, 'scheda')

    def test_upcoming(self):
        make_meeting_test_data()
        url = urlreverse("ietf.meeting.views.upcoming")
        r = self.client.get(url)
        self.assertEqual(r.status_code, 200)
        today = datetime.date.today()
        mars_interim = Meeting.objects.filter(date__gt=today, type='interim', session__group__acronym='mars', session__status='sched').first()
        ames_interim = Meeting.objects.filter(date__gt=today, type='interim', session__group__acronym='ames', session__status='canceled').first()
        self.assertTrue(mars_interim.number in r.content)
        self.assertTrue(ames_interim.number in r.content)
        self.assertTrue('IETF - 42' in r.content)
        # cancelled session
        q = PyQuery(r.content)
        self.assertTrue('CANCELLED' in q('[id*="-ames"]').text())
        self.check_interim_tabs(url)

    def test_upcoming_ical(self):
        make_meeting_test_data()
        url = urlreverse("ietf.meeting.views.upcoming_ical")
        r = self.client.get(url)
        self.assertEqual(r.status_code, 200)
        self.assertEqual(r.get('Content-Type'), "text/calendar")
        self.assertEqual(r.content.count('UID'), 5)
        # check filtered output
        url = url + '?filters=mars'
        r = self.client.get(url)
        self.assertEqual(r.status_code, 200)
        self.assertEqual(r.get('Content-Type'), "text/calendar")
        # print r.content
        self.assertEqual(r.content.count('UID'), 2)


    def test_interim_request_permissions(self):
        '''Ensure only authorized users see link to request interim meeting'''
        make_meeting_test_data()

        # test unauthorized not logged in
        upcoming_url = urlreverse("ietf.meeting.views.upcoming")
        request_url = urlreverse("ietf.meeting.views.interim_request")
        r = self.client.get(upcoming_url)
        self.assertNotContains(r,'Request new interim meeting')

        # test unauthorized user
        login_testing_unauthorized(self,"plain",request_url)
        r = self.client.get(upcoming_url)
        self.assertNotContains(r,'Request new interim meeting')
        r = self.client.get(request_url)
        self.assertEqual(r.status_code, 403) 
        self.client.logout()

        # test authorized
        for username in ('secretary','ad','marschairman','irtf-chair','irgchairman'):
            self.client.login(username=username, password= username + "+password")
            r = self.client.get(upcoming_url)
            self.assertContains(r,'Request new interim meeting')
            r = self.client.get(request_url)
            self.assertEqual(r.status_code, 200)
            self.client.logout()

    def test_interim_request_options(self):
        make_meeting_test_data()

        # secretariat can request for any group
        self.client.login(username="secretary", password="secretary+password")
        r = self.client.get("/meeting/interim/request/")
        self.assertEqual(r.status_code, 200)
        q = PyQuery(r.content)
        self.assertEqual(Group.objects.filter(type__in=('wg', 'rg'), state__in=('active', 'proposed')).count(),
            len(q("#id_group option")) - 1)  # -1 for options placeholder


    def test_interim_request_single(self):
        make_meeting_test_data()
        group = Group.objects.get(acronym='mars')
        date = datetime.date.today() + datetime.timedelta(days=30)
        time = datetime.datetime.now().time().replace(microsecond=0,second=0)
        dt = datetime.datetime.combine(date, time)
        duration = datetime.timedelta(hours=3)
        remote_instructions = 'Use webex'
        agenda = 'Intro. Slides. Discuss.'
        agenda_note = 'On second level'
        self.client.login(username="secretary", password="secretary+password")
        data = {'group':group.pk,
                'meeting_type':'single',
                'city':'',
                'country':'',
                'time_zone':'UTC',
                'session_set-0-date':date.strftime("%Y-%m-%d"),
                'session_set-0-time':time.strftime('%H:%M'),
                'session_set-0-requested_duration':'03:00:00',
                'session_set-0-remote_instructions':remote_instructions,
                'session_set-0-agenda':agenda,
                'session_set-0-agenda_note':agenda_note,
                'session_set-TOTAL_FORMS':1,
                'session_set-INITIAL_FORMS':0,
                'session_set-MIN_NUM_FORMS':0,
                'session_set-MAX_NUM_FORMS':1000}

        r = self.client.post(urlreverse("ietf.meeting.views.interim_request"),data)
        
        self.assertRedirects(r,urlreverse('ietf.meeting.views.upcoming'))
        meeting = Meeting.objects.order_by('id').last()
        self.assertEqual(meeting.type_id,'interim')
        self.assertEqual(meeting.date,date)
        self.assertEqual(meeting.number,'interim-%s-%s-%s' % (date.year,group.acronym,'01'))
        self.assertEqual(meeting.city,'')
        self.assertEqual(meeting.country,'')
        self.assertEqual(meeting.time_zone,'UTC')
        session = meeting.session_set.first()
        self.assertEqual(session.remote_instructions,remote_instructions)
        self.assertEqual(session.agenda_note,agenda_note)
        timeslot = session.official_timeslotassignment().timeslot
        self.assertEqual(timeslot.time,dt)
        self.assertEqual(timeslot.duration,duration)
        # ensure agenda document was created
        self.assertEqual(session.materials.count(),1)
        doc = session.materials.first()
        path = os.path.join(doc.get_file_path(),doc.filename_with_rev())
        self.assertTrue(os.path.exists(path))

    def test_interim_request_single_in_person(self):
        make_meeting_test_data()
        group = Group.objects.get(acronym='mars')
        date = datetime.date.today() + datetime.timedelta(days=30)
        time = datetime.datetime.now().time().replace(microsecond=0,second=0)
        dt = datetime.datetime.combine(date, time)
        duration = datetime.timedelta(hours=3)
        city = 'San Francisco'
        country = 'US'
        time_zone = 'US/Pacific'
        remote_instructions = 'Use webex'
        agenda = 'Intro. Slides. Discuss.'
        agenda_note = 'On second level'
        self.client.login(username="secretary", password="secretary+password")
        data = {'group':group.pk,
                'meeting_type':'single',
                'city':city,
                'country':country,
                'time_zone':time_zone,
                'session_set-0-date':date.strftime("%Y-%m-%d"),
                'session_set-0-time':time.strftime('%H:%M'),
                'session_set-0-requested_duration':'03:00:00',
                'session_set-0-remote_instructions':remote_instructions,
                'session_set-0-agenda':agenda,
                'session_set-0-agenda_note':agenda_note,
                'session_set-TOTAL_FORMS':1,
                'session_set-INITIAL_FORMS':0}

        r = self.client.post(urlreverse("ietf.meeting.views.interim_request"),data)
        
        self.assertRedirects(r,urlreverse('ietf.meeting.views.upcoming'))
        meeting = Meeting.objects.order_by('id').last()
        self.assertEqual(meeting.type_id,'interim')
        self.assertEqual(meeting.date,date)
        self.assertEqual(meeting.number,'interim-%s-%s-%s' % (date.year,group.acronym,'01'))
        self.assertEqual(meeting.city,city)
        self.assertEqual(meeting.country,country)
        self.assertEqual(meeting.time_zone,time_zone)
        session = meeting.session_set.first()
        self.assertEqual(session.remote_instructions,remote_instructions)
        self.assertEqual(session.agenda_note,agenda_note)
        timeslot = session.official_timeslotassignment().timeslot
        self.assertEqual(timeslot.time,dt)
        self.assertEqual(timeslot.duration,duration)

    def test_interim_request_multi_day(self):
        make_meeting_test_data()
        date = datetime.date.today() + datetime.timedelta(days=30)
        date2 = date + datetime.timedelta(days=1)
        time = datetime.datetime.now().time().replace(microsecond=0,second=0)
        dt = datetime.datetime.combine(date, time)
        dt2 = datetime.datetime.combine(date2, time)
        duration = datetime.timedelta(hours=3)
        group = Group.objects.get(acronym='mars')
        city = 'San Francisco'
        country = 'US'
        time_zone = 'US/Pacific'
        remote_instructions = 'Use webex'
        agenda = 'Intro. Slides. Discuss.'
        agenda_note = 'On second level'
        self.client.login(username="secretary", password="secretary+password")
        data = {'group':group.pk,
                'meeting_type':'multi-day',
                'city':city,
                'country':country,
                'time_zone':time_zone,
                'session_set-0-date':date.strftime("%Y-%m-%d"),
                'session_set-0-time':time.strftime('%H:%M'),
                'session_set-0-requested_duration':'03:00:00',
                'session_set-0-remote_instructions':remote_instructions,
                'session_set-0-agenda':agenda,
                'session_set-0-agenda_note':agenda_note,
                'session_set-1-date':date2.strftime("%Y-%m-%d"),
                'session_set-1-time':time.strftime('%H:%M'),
                'session_set-1-requested_duration':'03:00:00',
                'session_set-1-remote_instructions':remote_instructions,
                'session_set-1-agenda':agenda,
                'session_set-1-agenda_note':agenda_note,
                'session_set-TOTAL_FORMS':2,
                'session_set-INITIAL_FORMS':0}

        r = self.client.post(urlreverse("ietf.meeting.views.interim_request"),data)
        
        self.assertRedirects(r,urlreverse('ietf.meeting.views.upcoming'))
        meeting = Meeting.objects.order_by('id').last()
        self.assertEqual(meeting.type_id,'interim')
        self.assertEqual(meeting.date,date)
        self.assertEqual(meeting.number,'interim-%s-%s-%s' % (date.year,group.acronym,'01'))
        self.assertEqual(meeting.city,city)
        self.assertEqual(meeting.country,country)
        self.assertEqual(meeting.time_zone,time_zone)
        self.assertEqual(meeting.session_set.count(),2)
        # first sesstion
        session = meeting.session_set.all()[0]
        self.assertEqual(session.remote_instructions,remote_instructions)
        timeslot = session.official_timeslotassignment().timeslot
        self.assertEqual(timeslot.time,dt)
        self.assertEqual(timeslot.duration,duration)
        self.assertEqual(session.agenda_note,agenda_note)
        # second sesstion
        session = meeting.session_set.all()[1]
        self.assertEqual(session.remote_instructions,remote_instructions)
        timeslot = session.official_timeslotassignment().timeslot
        self.assertEqual(timeslot.time,dt2)
        self.assertEqual(timeslot.duration,duration)
        self.assertEqual(session.agenda_note,agenda_note)

    def test_interim_request_series(self):
        make_meeting_test_data()
        meeting_count_before = Meeting.objects.filter(type='interim').count()
        date = datetime.date.today() + datetime.timedelta(days=30)
        date2 = date + datetime.timedelta(days=1)
        time = datetime.datetime.now().time().replace(microsecond=0,second=0)
        dt = datetime.datetime.combine(date, time)
        dt2 = datetime.datetime.combine(date2, time)
        duration = datetime.timedelta(hours=3)
        group = Group.objects.get(acronym='mars')
        city = ''
        country = ''
        time_zone = 'US/Pacific'
        remote_instructions = 'Use webex'
        agenda = 'Intro. Slides. Discuss.'
        agenda_note = 'On second level'
        self.client.login(username="secretary", password="secretary+password")
        r = self.client.get(urlreverse("ietf.meeting.views.interim_request"))
        self.assertEqual(r.status_code, 200)

        data = {'group':group.pk,
                'meeting_type':'series',
                'city':city,
                'country':country,
                'time_zone':time_zone,
                'session_set-0-date':date.strftime("%Y-%m-%d"),
                'session_set-0-time':time.strftime('%H:%M'),
                'session_set-0-requested_duration':'03:00:00',
                'session_set-0-remote_instructions':remote_instructions,
                'session_set-0-agenda':agenda,
                'session_set-0-agenda_note':agenda_note,
                'session_set-1-date':date2.strftime("%Y-%m-%d"),
                'session_set-1-time':time.strftime('%H:%M'),
                'session_set-1-requested_duration':'03:00:00',
                'session_set-1-remote_instructions':remote_instructions,
                'session_set-1-agenda':agenda,
                'session_set-1-agenda_note':agenda_note,
                'session_set-TOTAL_FORMS':2,
                'session_set-INITIAL_FORMS':0}

        r = self.client.post(urlreverse("ietf.meeting.views.interim_request"),data)
        
        self.assertRedirects(r,urlreverse('ietf.meeting.views.upcoming'))
        meeting_count_after = Meeting.objects.filter(type='interim').count()
        self.assertEqual(meeting_count_after,meeting_count_before + 2)
        meetings = Meeting.objects.order_by('-id')[:2]
        # first meeting
        meeting = meetings[1]
        self.assertEqual(meeting.type_id,'interim')
        self.assertEqual(meeting.date,date)
        self.assertEqual(meeting.number,'interim-%s-%s-%s' % (date.year,group.acronym,'01'))
        self.assertEqual(meeting.city,city)
        self.assertEqual(meeting.country,country)
        self.assertEqual(meeting.time_zone,time_zone)
        self.assertEqual(meeting.session_set.count(),1)
        session = meeting.session_set.first()
        self.assertEqual(session.remote_instructions,remote_instructions)
        timeslot = session.official_timeslotassignment().timeslot
        self.assertEqual(timeslot.time,dt)
        self.assertEqual(timeslot.duration,duration)
        self.assertEqual(session.agenda_note,agenda_note)
        # second meeting
        meeting = meetings[0]
        self.assertEqual(meeting.type_id,'interim')
        self.assertEqual(meeting.date,date2)
        self.assertEqual(meeting.number,'interim-%s-%s-%s' % (date.year,group.acronym,'02'))
        self.assertEqual(meeting.city,city)
        self.assertEqual(meeting.country,country)
        self.assertEqual(meeting.time_zone,time_zone)
        self.assertEqual(meeting.session_set.count(),1)
        session = meeting.session_set.first()
        self.assertEqual(session.remote_instructions,remote_instructions)
        timeslot = session.official_timeslotassignment().timeslot
        self.assertEqual(timeslot.time,dt2)
        self.assertEqual(timeslot.duration,duration)
        self.assertEqual(session.agenda_note,agenda_note)


    def test_interim_pending(self):
        make_meeting_test_data()
        url = urlreverse('ietf.meeting.views.interim_pending')
        count = Meeting.objects.filter(type='interim',session__status='apprw').distinct().count()

        # unpriviledged user
        login_testing_unauthorized(self,"plain",url)
        r = self.client.get(url)
        self.assertEqual(r.status_code, 403) 
        
        # secretariat
        login_testing_unauthorized(self,"secretary",url)
        r = self.client.get(url)
        self.assertEqual(r.status_code, 200)
        q = PyQuery(r.content)
        self.assertEqual(len(q("#pending-interim-meetings-table tr"))-1, count)
        self.client.logout()


    def test_can_approve_interim_request(self):
        make_meeting_test_data()
        # unprivileged user
        user = User.objects.get(username='plain')
        group = Group.objects.get(acronym='mars')
        meeting = Meeting.objects.filter(type='interim',session__status='apprw',session__group=group).first()
        self.assertFalse(can_approve_interim_request(meeting=meeting,user=user))
        # Secretariat
        user = User.objects.get(username='secretary')
        self.assertTrue(can_approve_interim_request(meeting=meeting,user=user))
        # related AD
        user = User.objects.get(username='ad')
        self.assertTrue(can_approve_interim_request(meeting=meeting,user=user))
        # other AD
        user = User.objects.get(username='ops-ad')
        self.assertFalse(can_approve_interim_request(meeting=meeting,user=user))
        # WG Chair
        user = User.objects.get(username='marschairman')
        self.assertFalse(can_approve_interim_request(meeting=meeting,user=user))

    def test_can_view_interim_request(self):
        make_meeting_test_data()
        # unprivileged user
        user = User.objects.get(username='plain')
        group = Group.objects.get(acronym='mars')
        meeting = Meeting.objects.filter(type='interim',session__status='apprw',session__group=group).first()
        self.assertFalse(can_view_interim_request(meeting=meeting,user=user))
        # Secretariat
        user = User.objects.get(username='secretary')
        self.assertTrue(can_view_interim_request(meeting=meeting,user=user))
        # related AD
        user = User.objects.get(username='ad')
        self.assertTrue(can_view_interim_request(meeting=meeting,user=user))
        # other AD
        user = User.objects.get(username='ops-ad')
        self.assertTrue(can_view_interim_request(meeting=meeting,user=user))
        # WG Chair
        user = User.objects.get(username='marschairman')
        self.assertTrue(can_view_interim_request(meeting=meeting,user=user))
        # Other WG Chair
        user = User.objects.get(username='ameschairman')
        self.assertFalse(can_view_interim_request(meeting=meeting,user=user))

    def test_interim_request_details(self):
        make_meeting_test_data()
        meeting = Meeting.objects.filter(type='interim',session__status='apprw',session__group__acronym='mars').first()
        url = urlreverse('ietf.meeting.views.interim_request_details',kwargs={'number':meeting.number})
        login_testing_unauthorized(self,"secretary",url)
        r = self.client.get(url)
        self.assertEqual(r.status_code, 200)

    def test_interim_request_disapprove(self):
        make_meeting_test_data()
        meeting = Meeting.objects.filter(type='interim',session__status='apprw',session__group__acronym='mars').first()
        url = urlreverse('ietf.meeting.views.interim_request_details',kwargs={'number':meeting.number})
        login_testing_unauthorized(self,"secretary",url)
        r = self.client.post(url,{'disapprove':'Disapprove'})
        self.assertRedirects(r, urlreverse('ietf.meeting.views.interim_pending'))
        for session in meeting.session_set.all():
            self.assertEqual(session.status_id,'disappr')

    def test_interim_request_cancel(self):
        make_meeting_test_data()
        meeting = Meeting.objects.filter(type='interim', session__status='apprw', session__group__acronym='mars').first()
        url = urlreverse('ietf.meeting.views.interim_request_details', kwargs={'number': meeting.number})
        # ensure no cancel button for unauthorized user
        self.client.login(username="ameschairman", password="ameschairman+password")
        r = self.client.get(url)
        self.assertEqual(r.status_code, 200)
        q = PyQuery(r.content)
        self.assertEqual(len(q("a.btn:contains('Cancel')")), 0)
        # ensure cancel button for authorized user
        self.client.login(username="marschairman", password="marschairman+password")
        r = self.client.get(url)
        self.assertEqual(r.status_code, 200)
        q = PyQuery(r.content)
        self.assertEqual(len(q("a.btn:contains('Cancel')")), 1)
        # ensure fail unauthorized
        url = urlreverse('ietf.meeting.views.interim_request_cancel', kwargs={'number': meeting.number})
        comments = 'Bob cannot make it'
        self.client.login(username="ameschairman", password="ameschairman+password")
        r = self.client.post(url, {'comments': comments})
        self.assertEqual(r.status_code, 403)
        # test cancelling before announcement
        self.client.login(username="marschairman", password="marschairman+password")
        length_before = len(outbox)
        r = self.client.post(url, {'comments': comments})
        self.assertRedirects(r, urlreverse('ietf.meeting.views.upcoming'))
        for session in meeting.session_set.all():
            self.assertEqual(session.status_id, 'canceledpa')
            self.assertEqual(session.agenda_note, comments)
        self.assertEqual(len(outbox), length_before)     # no email notice
        # test cancelling after announcement
        meeting = Meeting.objects.filter(type='interim', session__status='sched', session__group__acronym='mars').first()
        url = urlreverse('ietf.meeting.views.interim_request_cancel', kwargs={'number': meeting.number})
        r = self.client.post(url, {'comments': comments})
        self.assertRedirects(r, urlreverse('ietf.meeting.views.upcoming'))
        for session in meeting.session_set.all():
            self.assertEqual(session.status_id, 'canceled')
            self.assertEqual(session.agenda_note, comments)
        self.assertEqual(len(outbox), length_before + 1)
        self.assertTrue('Interim Meeting Cancelled' in outbox[-1]['Subject'])

    def test_interim_request_edit(self):
        make_meeting_test_data()
        meeting = Meeting.objects.filter(type='interim', session__status='apprw', session__group__acronym='mars').first()
        group = meeting.session_set.first().group
        url = urlreverse('ietf.meeting.views.interim_request_edit', kwargs={'number': meeting.number})
        # test unauthorized access
        self.client.login(username="ameschairman", password="ameschairman+password")
        r = self.client.get(url)
        self.assertEqual(r.status_code, 403)
        # test authorized use
        login_testing_unauthorized(self, "secretary", url)
        r = self.client.get(url)
        self.assertEqual(r.status_code, 200)
        # post changes
        length_before = len(outbox)
        form_initial = r.context['form'].initial
        formset_initial =  r.context['formset'].forms[0].initial
        new_time = formset_initial['time'] + datetime.timedelta(hours=1)
        data = {'group':group.pk,
                'meeting_type':'single',
                'session_set-0-id':meeting.session_set.first().id,
                'session_set-0-date':formset_initial['date'].strftime('%Y-%m-%d'),
                'session_set-0-time':new_time.strftime('%H:%M'),
                'session_set-0-requested_duration':formset_initial['requested_duration'],
                'session_set-0-remote_instructions':formset_initial['remote_instructions'],
                #'session_set-0-agenda':formset_initial['agenda'],
                'session_set-0-agenda_note':formset_initial['agenda_note'],
                'session_set-TOTAL_FORMS':1,
                'session_set-INITIAL_FORMS':1}
        data.update(form_initial)
        r = self.client.post(url, data)
        self.assertRedirects(r, urlreverse('ietf.meeting.views.interim_request_details', kwargs={'number': meeting.number}))
        self.assertEqual(len(outbox),length_before+1)
        self.assertTrue('CHANGED' in outbox[-1]['Subject'])
        session = meeting.session_set.first()
        timeslot = session.official_timeslotassignment().timeslot
        self.assertEqual(timeslot.time,new_time)
        
        
    def test_interim_request_details_permissions(self):
        make_meeting_test_data()
        meeting = Meeting.objects.filter(type='interim',session__status='apprw',session__group__acronym='mars').first()
        url = urlreverse('ietf.meeting.views.interim_request_details',kwargs={'number':meeting.number})

        # unprivileged user
        login_testing_unauthorized(self,"plain",url)
        r = self.client.get(url)
        self.assertEqual(r.status_code, 403)

    def test_send_interim_approval_request(self):
        make_meeting_test_data()
        meeting = Meeting.objects.filter(type='interim',session__status='apprw',session__group__acronym='mars').first()
        length_before = len(outbox)
        send_interim_approval_request(meetings=[meeting])
        self.assertEqual(len(outbox),length_before+1)
        self.assertTrue('New Interim Meeting Request' in outbox[-1]['Subject'])

    def test_send_interim_cancellation_notice(self):
        make_meeting_test_data()
        meeting = Meeting.objects.filter(type='interim',session__status='sched',session__group__acronym='mars').first()
        length_before = len(outbox)
        send_interim_cancellation_notice(meeting=meeting)
        self.assertEqual(len(outbox),length_before+1)
        self.assertTrue('Interim Meeting Cancelled' in outbox[-1]['Subject'])

    def test_send_interim_minutes_reminder(self):
        make_meeting_test_data()
        group = Group.objects.get(acronym='mars')
        date = datetime.datetime.today() - datetime.timedelta(days=10)
        meeting = make_interim_meeting(group=group, date=date, status='sched')
        length_before = len(outbox)
        send_interim_minutes_reminder(meeting=meeting)
        self.assertEqual(len(outbox),length_before+1)
        self.assertTrue('Action Required: Minutes' in outbox[-1]['Subject'])


class AjaxTests(TestCase):
    def test_ajax_get_utc(self):
        # test bad queries
        url = urlreverse('ietf.meeting.views.ajax_get_utc') + "?date=2016-1-1&time=badtime&timezone=UTC"
        r = self.client.get(url)
        self.assertEqual(r.status_code, 200)
        data = json.loads(r.content)
        self.assertEqual(data["error"], True)
        url = urlreverse('ietf.meeting.views.ajax_get_utc') + "?date=2016-1-1&time=25:99&timezone=UTC"
        r = self.client.get(url)
        self.assertEqual(r.status_code, 200)
        data = json.loads(r.content)
        self.assertEqual(data["error"], True)
        # test good query
        url = urlreverse('ietf.meeting.views.ajax_get_utc') + "?date=2016-1-1&time=12:00&timezone=US/Pacific"
        r = self.client.get(url)
        self.assertEqual(r.status_code, 200)
        data = json.loads(r.content)
        self.assertTrue('timezone' in data)
        self.assertTrue('time' in data)
        self.assertTrue('utc' in data)
        self.assertTrue('error' not in data)
        self.assertEqual(data['utc'], '20:00')

class FloorPlanTests(TestCase):
    def setUp(self):
        pass

    def tearDown(self):
        pass

    def test_floor_plan_page(self):
        make_meeting_test_data()
        meeting = Meeting.objects.filter(type_id='ietf').order_by('id').last()
        floorplan = FloorPlanFactory.create(meeting=meeting)

        url = urlreverse('ietf.meeting.views.floor_plan')
        r = self.client.get(url)
        self.assertEqual(r.status_code, 200)

        url = urlreverse('ietf.meeting.views.floor_plan', kwargs={'floor': xslugify(floorplan.name)} )
        r = self.client.get(url)
        self.assertEqual(r.status_code, 200)
<<<<<<< HEAD

class IphoneAppJsonTests(TestCase):
=======
        

class ProceedingsTests(TestCase):
>>>>>>> 4abb5026
    def setUp(self):
        pass

    def tearDown(self):
        pass
<<<<<<< HEAD

    def test_iphone_app_json(self):
        make_meeting_test_data()
        meeting = Meeting.objects.filter(type_id='ietf').order_by('id').last()
        floorplan = FloorPlanFactory.create(meeting=meeting)
        for room in meeting.room_set.all():
            room.floorplan = floorplan
            room.x1 = random.randint(0,100)
            room.y1 = random.randint(0,100)
            room.x2 = random.randint(0,100)
            room.y2 = random.randint(0,100)
            room.save()
        url = urlreverse('ietf.meeting.views.json_agenda',kwargs={'num':meeting.number})
        r = self.client.get(url)
        self.assertEqual(r.status_code,200)

class FinalizeProceedingsTests(TestCase):
    def test_finalize_proceedings(self):
        make_meeting_test_data()
        meeting = Meeting.objects.filter(type_id='ietf').order_by('id').last()
        meeting.session_set.filter(group__acronym='mars').first().sessionpresentation_set.create(document=Document.objects.filter(type='draft').first(),rev=None)

        url = urlreverse('ietf.meeting.views.finalize_proceedings',kwargs={'num':meeting.number})
        login_testing_unauthorized(self,"secretary",url)
        r = self.client.get(url)
        self.assertEqual(r.status_code, 200)

        self.assertEqual(meeting.proceedings_final,False)
        self.assertEqual(meeting.session_set.filter(group__acronym="mars").first().sessionpresentation_set.filter(document__type="draft").first().rev,None)
        r = self.client.post(url,{'finalize':1})
        self.assertEqual(r.status_code, 302)
        meeting = Meeting.objects.get(pk=meeting.pk)
        self.assertEqual(meeting.proceedings_final,True)
        self.assertEqual(meeting.session_set.filter(group__acronym="mars").first().sessionpresentation_set.filter(document__type="draft").first().rev,'00')
 
=======
    
    def test_proceedings_acknowledgements(self):
        meeting = make_meeting_test_data()
        url = urlreverse('ietf.meeting.views.proceedings_acknowledgements',kwargs={'num':meeting.number})
        login_testing_unauthorized(self,"secretary",url)
        r = self.client.get(url)
        self.assertEqual(r.status_code, 200)
    
>>>>>>> 4abb5026
<|MERGE_RESOLUTION|>--- conflicted
+++ resolved
@@ -259,6 +259,13 @@
         self.write_materials_files(meeting, session)
 
         url = urlreverse("ietf.meeting.views.proceedings", kwargs=dict(num=meeting.number))
+        login_testing_unauthorized(self,"secretary",url)
+        r = self.client.get(url)
+        self.assertEqual(r.status_code, 200)
+
+    def test_proceedings_acknowledgements(self):
+        meeting = make_meeting_test_data()
+        url = urlreverse('ietf.meeting.views.proceedings_acknowledgements',kwargs={'num':meeting.number})
         login_testing_unauthorized(self,"secretary",url)
         r = self.client.get(url)
         self.assertEqual(r.status_code, 200)
@@ -1149,20 +1156,13 @@
         url = urlreverse('ietf.meeting.views.floor_plan', kwargs={'floor': xslugify(floorplan.name)} )
         r = self.client.get(url)
         self.assertEqual(r.status_code, 200)
-<<<<<<< HEAD
 
 class IphoneAppJsonTests(TestCase):
-=======
-        
-
-class ProceedingsTests(TestCase):
->>>>>>> 4abb5026
     def setUp(self):
         pass
 
     def tearDown(self):
         pass
-<<<<<<< HEAD
 
     def test_iphone_app_json(self):
         make_meeting_test_data()
@@ -1197,14 +1197,4 @@
         meeting = Meeting.objects.get(pk=meeting.pk)
         self.assertEqual(meeting.proceedings_final,True)
         self.assertEqual(meeting.session_set.filter(group__acronym="mars").first().sessionpresentation_set.filter(document__type="draft").first().rev,'00')
- 
-=======
-    
-    def test_proceedings_acknowledgements(self):
-        meeting = make_meeting_test_data()
-        url = urlreverse('ietf.meeting.views.proceedings_acknowledgements',kwargs={'num':meeting.number})
-        login_testing_unauthorized(self,"secretary",url)
-        r = self.client.get(url)
-        self.assertEqual(r.status_code, 200)
-    
->>>>>>> 4abb5026
+ 