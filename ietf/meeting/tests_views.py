# Copyright The IETF Trust 2009-2020, All Rights Reserved
# -*- coding: utf-8 -*-


import datetime
import io
import json
import os
import random
import re
import shutil

from unittest import skipIf
from mock import patch
from pyquery import PyQuery
from io import StringIO, BytesIO
from bs4 import BeautifulSoup
from urllib.parse import urlparse

from django.urls import reverse as urlreverse
from django.conf import settings
from django.contrib.auth.models import User
from django.test import Client, override_settings
from django.db.models import F

import debug           # pyflakes:ignore

from ietf.doc.models import Document
from ietf.group.models import Group, Role
from ietf.person.models import Person
from ietf.meeting.helpers import can_approve_interim_request, can_view_interim_request
from ietf.meeting.helpers import send_interim_approval_request
from ietf.meeting.helpers import send_interim_cancellation_notice
from ietf.meeting.helpers import send_interim_minutes_reminder, populate_important_dates, update_important_dates
from ietf.meeting.models import Session, TimeSlot, Meeting, SchedTimeSessAssignment, Schedule, SessionPresentation, SlideSubmission, SchedulingEvent
from ietf.meeting.test_data import make_meeting_test_data, make_interim_meeting
from ietf.meeting.utils import finalize, condition_slide_order
from ietf.meeting.utils import add_event_info_to_session_qs
from ietf.meeting.views import session_draft_list
from ietf.name.models import SessionStatusName, ImportantDateName
from ietf.utils.decorators import skip_coverage
from ietf.utils.mail import outbox, empty_outbox, get_payload
from ietf.utils.test_utils import TestCase, login_testing_unauthorized, unicontent
from ietf.utils.text import xslugify

from ietf.person.factories import PersonFactory
from ietf.group.factories import GroupFactory, GroupEventFactory, RoleFactory
from ietf.meeting.factories import ( SessionFactory, SessionPresentationFactory, ScheduleFactory,
    MeetingFactory, FloorPlanFactory, TimeSlotFactory, SlideSubmissionFactory )
from ietf.doc.factories import DocumentFactory, WgDraftFactory
from ietf.submit.tests import submission_file


if os.path.exists(settings.GHOSTSCRIPT_COMMAND):
    skip_pdf_tests = False
    skip_message = ""
else:
    import sys
    skip_pdf_tests = True
    skip_message = ("Skipping pdf test: The binary for ghostscript wasn't found in the\n       "
                    "location indicated in settings.py.")
    sys.stderr.write("     "+skip_message+'\n')

class MeetingTests(TestCase):
    def setUp(self):
        self.materials_dir = self.tempdir('materials')
        self.id_dir = self.tempdir('id')
        self.archive_dir = self.tempdir('id-archive')
        #
        os.mkdir(os.path.join(self.archive_dir, "unknown_ids"))
        os.mkdir(os.path.join(self.archive_dir, "deleted_tombstones"))
        os.mkdir(os.path.join(self.archive_dir, "expired_without_tombstone"))
        #
        self.saved_agenda_path = settings.AGENDA_PATH
        self.saved_id_dir = settings.INTERNET_DRAFT_PATH
        self.saved_archive_dir = settings.INTERNET_DRAFT_ARCHIVE_DIR
        #
        settings.AGENDA_PATH = self.materials_dir
        settings.INTERNET_DRAFT_PATH = self.id_dir
        settings.INTERNET_DRAFT_ARCHIVE_DIR = self.archive_dir


    def tearDown(self):
        shutil.rmtree(self.id_dir)
        shutil.rmtree(self.archive_dir)
        shutil.rmtree(self.materials_dir)
        #
        settings.AGENDA_PATH = self.saved_agenda_path
        settings.INTERNET_DRAFT_PATH = self.saved_id_dir
        settings.INTERNET_DRAFT_ARCHIVE_DIR = self.saved_archive_dir


    def write_materials_file(self, meeting, doc, content):
        path = os.path.join(self.materials_dir, "%s/%s/%s" % (meeting.number, doc.type_id, doc.uploaded_filename))

        dirname = os.path.dirname(path)
        if not os.path.exists(dirname):
            os.makedirs(dirname)

        with io.open(path, "w") as f:
            f.write(content)

    def write_materials_files(self, meeting, session):

        draft = Document.objects.filter(type="draft", group=session.group).first()

        self.write_materials_file(meeting, session.materials.get(type="agenda"),
                                  "1. WG status (15 minutes)\n\n2. Status of %s\n\n" % draft.name)

        self.write_materials_file(meeting, session.materials.get(type="minutes"),
                                  "1. More work items underway\n\n2. The draft will be finished before next meeting\n\n")

        self.write_materials_file(meeting, session.materials.filter(type="slides").exclude(states__type__slug='slides',states__slug='deleted').first(),
                                  "This is a slideshow")
        

    def test_meeting_agenda(self):
        meeting = make_meeting_test_data()
        session = Session.objects.filter(meeting=meeting, group__acronym="mars").first()
        slot = TimeSlot.objects.get(sessionassignments__session=session,sessionassignments__schedule=meeting.schedule)
        #
        self.write_materials_files(meeting, session)
        #
        future_year = datetime.date.today().year+1
        future_num =  (future_year-1984)*3            # valid for the mid-year meeting
        future_meeting = Meeting.objects.create(date=datetime.date(future_year, 7, 22), number=future_num, type_id='ietf',
                                city="Panama City", country="PA", time_zone='America/Panama')

        # utc
        time_interval = "%s-%s" % (slot.utc_start_time().strftime("%H:%M").lstrip("0"), (slot.utc_start_time() + slot.duration).strftime("%H:%M").lstrip("0"))

        r = self.client.get(urlreverse("ietf.meeting.views.agenda", kwargs=dict(num=meeting.number,utc='-utc')))
        self.assertEqual(r.status_code, 200)
        q = PyQuery(r.content)
        agenda_content = q("#content").html()
        self.assertIn(session.group.acronym, agenda_content)
        self.assertIn(session.group.name, agenda_content)
        self.assertIn(session.group.parent.acronym.upper(), agenda_content)
        self.assertIn(slot.location.name, agenda_content)
        self.assertIn(time_interval, agenda_content)

        # plain
        time_interval = "%s-%s" % (slot.time.strftime("%H:%M").lstrip("0"), (slot.time + slot.duration).strftime("%H:%M").lstrip("0"))

        r = self.client.get(urlreverse("ietf.meeting.views.agenda", kwargs=dict(num=meeting.number)))
        self.assertEqual(r.status_code, 200)
        q = PyQuery(r.content)
        agenda_content = q("#content").html()
        self.assertIn(session.group.acronym, agenda_content)
        self.assertIn(session.group.name, agenda_content)
        self.assertIn(session.group.parent.acronym.upper(), agenda_content)
        self.assertIn(slot.location.name, agenda_content)
        self.assertIn(time_interval, agenda_content)

        # Make sure there's a frame for the agenda and it points to the right place
        self.assertTrue(any([session.materials.get(type='agenda').get_href() in x.attrib["data-src"] for x in q('tr div.modal-body  div.frame')])) 

        # Make sure undeleted slides are present and deleted slides are not
        self.assertTrue(any([session.materials.filter(type='slides').exclude(states__type__slug='slides',states__slug='deleted').first().title in x.text for x in q('tr div.modal-body ul a')]))
        self.assertFalse(any([session.materials.filter(type='slides',states__type__slug='slides',states__slug='deleted').first().title in x.text for x in q('tr div.modal-body ul a')]))

        # future meeting, no agenda
        r = self.client.get(urlreverse("ietf.meeting.views.agenda", kwargs=dict(num=future_meeting.number)))
        self.assertContains(r, "There is no agenda available yet.")
        self.assertTemplateUsed(r, 'meeting/no-agenda.html')

        # text
        # the rest of the results don't have as nicely formatted times
        time_interval = time_interval.replace(":", "")

        r = self.client.get(urlreverse("ietf.meeting.views.agenda", kwargs=dict(num=meeting.number, ext=".txt")))
        self.assertContains(r, session.group.acronym)
        self.assertContains(r, session.group.name)
        self.assertContains(r, session.group.parent.acronym.upper())
        self.assertContains(r, slot.location.name)

        self.assertContains(r, time_interval)

        r = self.client.get(urlreverse("ietf.meeting.views.agenda", kwargs=dict(num=meeting.number,name=meeting.unofficial_schedule.name,owner=meeting.unofficial_schedule.owner.email())))
        self.assertContains(r, 'not the official schedule')

        # future meeting, no agenda
        r = self.client.get(urlreverse("ietf.meeting.views.agenda", kwargs=dict(num=future_meeting.number, ext=".txt")))
        self.assertContains(r, "There is no agenda available yet.")
        self.assertTemplateUsed(r, 'meeting/no-agenda.txt')

        # CSV
        r = self.client.get(urlreverse("ietf.meeting.views.agenda", kwargs=dict(num=meeting.number, ext=".csv")))
        self.assertContains(r, session.group.acronym)
        self.assertContains(r, session.group.name)
        self.assertContains(r, session.group.parent.acronym.upper())
        self.assertContains(r, slot.location.name)

        self.assertContains(r, session.materials.get(type='agenda').uploaded_filename)
        self.assertContains(r, session.materials.filter(type='slides').exclude(states__type__slug='slides',states__slug='deleted').first().uploaded_filename)
        self.assertNotContains(r, session.materials.filter(type='slides',states__type__slug='slides',states__slug='deleted').first().uploaded_filename)

        # iCal
        r = self.client.get(urlreverse("ietf.meeting.views.ical_agenda", kwargs=dict(num=meeting.number))
                            + "?" + session.group.parent.acronym.upper())
        self.assertContains(r, session.group.acronym)
        self.assertContains(r, session.group.name)
        self.assertContains(r, slot.location.name)
        self.assertContains(r, "BEGIN:VTIMEZONE")
        self.assertContains(r, "END:VTIMEZONE")        

        self.assertContains(r, session.agenda().get_href())
        self.assertContains(r, session.materials.filter(type='slides').exclude(states__type__slug='slides',states__slug='deleted').first().get_href())
        # TODO - the ics view uses .all on a queryset in a view so it's showing the deleted slides.
        #self.assertNotContains(r, session.materials.filter(type='slides',states__type__slug='slides',states__slug='deleted').first().get_absolute_url())

        # week view
        r = self.client.get(urlreverse("ietf.meeting.views.week_view", kwargs=dict(num=meeting.number)))
        self.assertNotContains(r, 'CANCELLED')
        self.assertContains(r, session.group.acronym)
        self.assertContains(r, slot.location.name)

        # week view with a cancelled session
        SchedulingEvent.objects.create(
            session=session,
            status=SessionStatusName.objects.get(slug='canceled'),
            by=Person.objects.get(name='(System)')
        )
        r = self.client.get(urlreverse("ietf.meeting.views.week_view", kwargs=dict(num=meeting.number)))
        self.assertContains(r, 'CANCELLED')
        self.assertContains(r, session.group.acronym)
        self.assertContains(r, slot.location.name)       

    def test_agenda_current_audio(self):
        date = datetime.date.today()
        meeting = MeetingFactory(type_id='ietf', date=date )
        make_meeting_test_data(meeting=meeting)
        url = urlreverse("ietf.meeting.views.agenda", kwargs=dict(num=meeting.number))
        r = self.client.get(url)
        self.assertContains(r, "Audio stream")

    def test_agenda_by_room(self):
        meeting = make_meeting_test_data()
        url = urlreverse("ietf.meeting.views.agenda_by_room",kwargs=dict(num=meeting.number))
        login_testing_unauthorized(self,"secretary",url)
        r = self.client.get(url)
        self.assertTrue(all([x in unicontent(r) for x in ['mars','IESG Breakfast','Test Room','Breakfast Room']]))

        url = urlreverse("ietf.meeting.views.agenda_by_room",kwargs=dict(num=meeting.number,name=meeting.unofficial_schedule.name,owner=meeting.unofficial_schedule.owner.email()))
        r = self.client.get(url)
        self.assertTrue(all([x in unicontent(r) for x in ['mars','Test Room',]]))
        self.assertNotContains(r, 'IESG Breakfast')

    def test_agenda_by_type(self):
        meeting = make_meeting_test_data()

        url = urlreverse("ietf.meeting.views.agenda_by_type",kwargs=dict(num=meeting.number))
        login_testing_unauthorized(self,"secretary",url)
        r = self.client.get(url)
        self.assertTrue(all([x in unicontent(r) for x in ['mars','IESG Breakfast','Test Room','Breakfast Room']]))

        url = urlreverse("ietf.meeting.views.agenda_by_type",kwargs=dict(num=meeting.number,name=meeting.unofficial_schedule.name,owner=meeting.unofficial_schedule.owner.email()))
        r = self.client.get(url)
        self.assertTrue(all([x in unicontent(r) for x in ['mars','Test Room',]]))
        self.assertNotContains(r, 'IESG Breakfast')

        url = urlreverse("ietf.meeting.views.agenda_by_type",kwargs=dict(num=meeting.number,type='regular'))
        r = self.client.get(url)
        self.assertTrue(all([x in unicontent(r) for x in ['mars','Test Room']]))
        self.assertFalse(any([x in unicontent(r) for x in ['IESG Breakfast','Breakfast Room']]))

        url = urlreverse("ietf.meeting.views.agenda_by_type",kwargs=dict(num=meeting.number,type='lead'))
        r = self.client.get(url)
        self.assertFalse(any([x in unicontent(r) for x in ['mars','Test Room']]))
        self.assertTrue(all([x in unicontent(r) for x in ['IESG Breakfast','Breakfast Room']]))

        url = urlreverse("ietf.meeting.views.agenda_by_type",kwargs=dict(num=meeting.number,type='lead',name=meeting.unofficial_schedule.name,owner=meeting.unofficial_schedule.owner.email()))
        r = self.client.get(url)
        self.assertFalse(any([x in unicontent(r) for x in ['IESG Breakfast','Breakfast Room']]))

    def test_agenda_room_view(self):
        meeting = make_meeting_test_data()
        url = urlreverse("ietf.meeting.views.room_view",kwargs=dict(num=meeting.number))
        login_testing_unauthorized(self,"secretary",url)
        r = self.client.get(url)
        self.assertEqual(r.status_code,200)
        self.assertTrue(all([x in unicontent(r) for x in ['mars','IESG Breakfast','Test Room','Breakfast Room']]))
        url = urlreverse("ietf.meeting.views.room_view",kwargs=dict(num=meeting.number,name=meeting.unofficial_schedule.name,owner=meeting.unofficial_schedule.owner.email()))
        r = self.client.get(url)
        self.assertTrue(all([x in unicontent(r) for x in ['mars','Test Room','Breakfast Room']]))
        self.assertNotContains(r, 'IESG Breakfast')


    def test_agenda_week_view(self):
        meeting = make_meeting_test_data()
        url = urlreverse("ietf.meeting.views.week_view",kwargs=dict(num=meeting.number)) + "#farfut"
        r = self.client.get(url)
        self.assertEqual(r.status_code,200)
        self.assertTrue(all([x in unicontent(r) for x in ['var all_items', 'maximize', 'draw_calendar', ]]))

    def test_materials(self):
        meeting = make_meeting_test_data()
        session = Session.objects.filter(meeting=meeting, group__acronym="mars").first()
        self.do_test_materials(meeting, session)

    def test_interim_materials(self):
        make_meeting_test_data()
        group = Group.objects.get(acronym='mars')
        date = datetime.datetime.today() - datetime.timedelta(days=10)
        meeting = make_interim_meeting(group=group, date=date, status='sched')
        session = meeting.session_set.first()

        self.do_test_materials(meeting, session)

    def do_test_materials(self, meeting, session):

        self.write_materials_files(meeting, session)
        
        # session agenda
        document = session.agenda()
        url = urlreverse("ietf.meeting.views.materials_document",
                                       kwargs=dict(num=meeting.number, document=document))
        r = self.client.get(url)
        if r.status_code != 200:
            q = PyQuery(r.content)
            debug.show('q(".alert").text()')
        self.assertContains(r, "1. WG status")

        # session minutes
        url = urlreverse("ietf.meeting.views.materials_document",
                         kwargs=dict(num=meeting.number, document=session.minutes()))
        r = self.client.get(url)
        self.assertContains(r, "1. More work items underway")
        
        
        cont_disp = r._headers.get('content-disposition', ('Content-Disposition', ''))[1]
        cont_disp = re.split('; ?', cont_disp)
        cont_disp_settings = dict( e.split('=', 1) for e in cont_disp if '=' in e )
        filename = cont_disp_settings.get('filename', '').strip('"')
        if filename.endswith('.md'):
            for accept, cont_type, content in [
                    ('text/html,text/plain,text/markdown',  'text/html',     '<li><p>More work items underway</p></li>'),
                    ('text/markdown,text/html,text/plain',  'text/markdown', '1. More work items underway'),
                    ('text/plain,text/markdown, text/html', 'text/plain',    '1. More work items underway'),
                    ('text/html',                           'text/html',     '<li><p>More work items underway</p></li>'),
                    ('text/markdown',                       'text/markdown', '1. More work items underway'),
                    ('text/plain',                          'text/plain',    '1. More work items underway'),
                ]:
                client = Client(HTTP_ACCEPT=accept)
                r = client.get(url)
                rtype = r['Content-Type'].split(';')[0]
                self.assertEqual(cont_type, rtype)
                self.assertContains(r, content)

        # test with explicit meeting number in url
        if meeting.number.isdigit():
            url = urlreverse("ietf.meeting.views.materials", kwargs=dict(num=meeting.number))
            r = self.client.get(url)
            self.assertEqual(r.status_code, 200)
            q = PyQuery(r.content)
            row = q('#content #%s' % str(session.group.acronym)).closest("tr")
            self.assertTrue(row.find('a:contains("Agenda")'))
            self.assertTrue(row.find('a:contains("Minutes")'))
            self.assertTrue(row.find('a:contains("Slideshow")'))
            self.assertFalse(row.find("a:contains(\"Bad Slideshow\")"))

            # test with no meeting number in url
            url = urlreverse("ietf.meeting.views.materials", kwargs=dict())
            r = self.client.get(url)
            self.assertEqual(r.status_code, 200)
            q = PyQuery(r.content)
            row = q('#content #%s' % str(session.group.acronym)).closest("tr")
            self.assertTrue(row.find('a:contains("Agenda")'))
            self.assertTrue(row.find('a:contains("Minutes")'))
            self.assertTrue(row.find('a:contains("Slideshow")'))
            self.assertFalse(row.find("a:contains(\"Bad Slideshow\")"))

            # test with a loggged-in wg chair
            self.client.login(username="marschairman", password="marschairman+password")
            url = urlreverse("ietf.meeting.views.materials", kwargs=dict(num=meeting.number))
            r = self.client.get(url)
            self.assertEqual(r.status_code, 200)
            q = PyQuery(r.content)
            row = q('#content #%s' % str(session.group.acronym)).closest("tr")
            self.assertTrue(row.find('a:contains("Agenda")'))
            self.assertTrue(row.find('a:contains("Minutes")'))
            self.assertTrue(row.find('a:contains("Slideshow")'))
            self.assertFalse(row.find("a:contains(\"Bad Slideshow\")"))
            self.assertTrue(row.find('a:contains("Edit materials")'))
            # FIXME: missing tests of .pdf/.tar generation (some code can
            # probably be lifted from similar tests in iesg/tests.py)

            # document-specific urls
            for doc in session.materials.exclude(states__slug='deleted'):
                url = urlreverse('ietf.meeting.views.materials_document', kwargs=dict(num=meeting.number, document=doc.name))
                r = self.client.get(url)
                self.assertEqual(unicontent(r), doc.text())

    def test_materials_editable_groups(self):
        meeting = make_meeting_test_data()
        
        self.client.login(username="marschairman", password="marschairman+password")
        r = self.client.get(urlreverse("ietf.meeting.views.materials_editable_groups", kwargs={'num':meeting.number}))
        self.assertContains(r, meeting.number)
        self.assertContains(r, "mars")
        self.assertNotContains(r, "No session requested")

        self.client.login(username="ad", password="ad+password")
        r = self.client.get(urlreverse("ietf.meeting.views.materials_editable_groups", kwargs={'num':meeting.number}))
        self.assertContains(r, meeting.number)
        self.assertContains(r, "frfarea")
        self.assertContains(r, "No session requested")

        self.client.login(username="plain",password="plain+password")
        r = self.client.get(urlreverse("ietf.meeting.views.materials_editable_groups", kwargs={'num':meeting.number}))
        self.assertContains(r, meeting.number)
        self.assertContains(r, "You cannot manage the meeting materials for any groups")

    def test_proceedings(self):
        meeting = make_meeting_test_data()
        session = Session.objects.filter(meeting=meeting, group__acronym="mars").first()
        GroupEventFactory(group=session.group,type='status_update')
        SessionPresentationFactory(document__type_id='recording',session=session)
        SessionPresentationFactory(document__type_id='recording',session=session,document__title="Audio recording for tests")

        self.write_materials_files(meeting, session)

        url = urlreverse("ietf.meeting.views.proceedings", kwargs=dict(num=meeting.number))
        r = self.client.get(url)
        self.assertEqual(r.status_code, 200)

    def test_proceedings_acknowledgements(self):
        make_meeting_test_data()
        meeting = MeetingFactory(type_id='ietf', date=datetime.date(2016,7,14), number="96")
        meeting.acknowledgements = 'test acknowledgements'
        meeting.save()
        url = urlreverse('ietf.meeting.views.proceedings_acknowledgements',kwargs={'num':meeting.number})
        response = self.client.get(url)
        self.assertContains(response, 'test acknowledgements')

<<<<<<< HEAD
    @patch('urllib.request.urlopen')
    def test_proceedings_attendees(self, mock_urlopen):
        mock_urlopen.return_value = BytesIO(b'[{"LastName":"Smith","FirstName":"John","Company":"ABC","Country":"US"}]')
=======
    @patch('ietf.meeting.utils.requests.get')
    def test_proceedings_attendees(self, mockobj):
        mockobj.return_value.text = b'[{"LastName":"Smith","FirstName":"John","Company":"ABC","Country":"US"}]'
        mockobj.return_value.json = lambda: json.loads(b'[{"LastName":"Smith","FirstName":"John","Company":"ABC","Country":"US"}]')
>>>>>>> 5cecc0be
        make_meeting_test_data()
        meeting = MeetingFactory(type_id='ietf', date=datetime.date(2016,7,14), number="96")
        finalize(meeting)
        url = urlreverse('ietf.meeting.views.proceedings_attendees',kwargs={'num':96})
        response = self.client.get(url)
        self.assertContains(response, 'Attendee List')
        q = PyQuery(response.content)
        self.assertEqual(1,len(q("#id_attendees tbody tr")))

    @patch('urllib.request.urlopen')
    def test_proceedings_overview(self, mock_urlopen):
        '''Test proceedings IETF Overview page.
        Note: old meetings aren't supported so need to add a new meeting then test.
        '''
        mock_urlopen.return_value = BytesIO(b'[{"LastName":"Smith","FirstName":"John","Company":"ABC","Country":"US"}]')
        make_meeting_test_data()
        meeting = MeetingFactory(type_id='ietf', date=datetime.date(2016,7,14), number="96")
        finalize(meeting)
        url = urlreverse('ietf.meeting.views.proceedings_overview',kwargs={'num':96})
        response = self.client.get(url)
        self.assertContains(response, 'The Internet Engineering Task Force')

    def test_proceedings_progress_report(self):
        make_meeting_test_data()
        MeetingFactory(type_id='ietf', date=datetime.date(2016,4,3), number="95")
        MeetingFactory(type_id='ietf', date=datetime.date(2016,7,14), number="96")

        url = urlreverse('ietf.meeting.views.proceedings_progress_report',kwargs={'num':96})
        response = self.client.get(url)
        self.assertContains(response, 'Progress Report')

    def test_feed(self):
        meeting = make_meeting_test_data()
        session = Session.objects.filter(meeting=meeting, group__acronym="mars").first()

        r = self.client.get("/feed/wg-proceedings/")
        self.assertContains(r, "agenda")
        self.assertContains(r, session.group.acronym)

    def test_important_dates(self):
        meeting=MeetingFactory(type_id='ietf')
        meeting.show_important_dates = True
        meeting.save()
        populate_important_dates(meeting)
        url = urlreverse('ietf.meeting.views.important_dates',kwargs={'num':meeting.number})
        r = self.client.get(url)
        self.assertContains(r, str(meeting.importantdate_set.first().date))
        idn = ImportantDateName.objects.filter(used=True).first()
        pre_date = meeting.importantdate_set.get(name=idn).date
        idn.default_offset_days -= 1
        idn.save()
        update_important_dates(meeting)
        post_date =  meeting.importantdate_set.get(name=idn).date
        self.assertEqual(pre_date, post_date+datetime.timedelta(days=1))

    def test_group_ical(self):
        meeting = make_meeting_test_data()
        s1 = Session.objects.filter(meeting=meeting, group__acronym="mars").first()
        a1 = s1.official_timeslotassignment()
        t1 = a1.timeslot
        # Create an extra session
        t2 = TimeSlotFactory.create(meeting=meeting, time=datetime.datetime.combine(meeting.date, datetime.time(11, 30)))
        s2 = SessionFactory.create(meeting=meeting, group=s1.group, add_to_schedule=False)
        SchedTimeSessAssignment.objects.create(timeslot=t2, session=s2, schedule=meeting.schedule)
        #
        url = urlreverse('ietf.meeting.views.ical_agenda', kwargs={'num':meeting.number, 'acronym':s1.group.acronym, })
        r = self.client.get(url)
        self.assertEqual(r.get('Content-Type'), "text/calendar")
        self.assertContains(r, 'BEGIN:VEVENT')
        self.assertEqual(r.content.count(b'UID'), 2)
        self.assertContains(r, 'SUMMARY:mars - Martian Special Interest Group')
        self.assertContains(r, t1.time.strftime('%Y%m%dT%H%M%S'))
        self.assertContains(r, t2.time.strftime('%Y%m%dT%H%M%S'))
        self.assertContains(r, 'END:VEVENT')
        #
        url = urlreverse('ietf.meeting.views.ical_agenda', kwargs={'num':meeting.number, 'session_id':s1.id, })
        r = self.client.get(url)
        self.assertEqual(r.get('Content-Type'), "text/calendar")
        self.assertContains(r, 'BEGIN:VEVENT')
        self.assertEqual(r.content.count(b'UID'), 1)
        self.assertContains(r, 'SUMMARY:mars - Martian Special Interest Group')
        self.assertContains(r, t1.time.strftime('%Y%m%dT%H%M%S'))
        self.assertNotContains(r, t2.time.strftime('%Y%m%dT%H%M%S'))
        self.assertContains(r, 'END:VEVENT')

    def build_session_setup(self):
        # This setup is intentionally unusual - the session has one draft attached as a session presentation,
        # but lists a different on in its agenda. The expectation is that the pdf and tgz views will return both.
        session = SessionFactory(group__type_id='wg',meeting__type_id='ietf')
        draft1 = WgDraftFactory(group=session.group)
        session.sessionpresentation_set.create(document=draft1)
        draft2 = WgDraftFactory(group=session.group)
        agenda = DocumentFactory(type_id='agenda',group=session.group, uploaded_filename='agenda-%s-%s' % (session.meeting.number,session.group.acronym), states=[('agenda','active')])
        session.sessionpresentation_set.create(document=agenda)
        self.write_materials_file(session.meeting, session.materials.get(type="agenda"),
                                  "1. WG status (15 minutes)\n\n2. Status of %s\n\n" % draft2.name)
        filenames = []
        for d in (draft1, draft2):
            file,_ = submission_file(name=d.name,format='txt',templatename='test_submission.txt',group=session.group,rev="00")
            filename = os.path.join(d.get_file_path(),file.name)
            with io.open(filename,'w') as draftbits:
                draftbits.write(file.getvalue())
            filenames.append(filename)
        self.assertEqual( len(session_draft_list(session.meeting.number,session.group.acronym)), 2)
        return (session, filenames)

    def test_session_draft_tarfile(self):
        session, filenames = self.build_session_setup()
        url = urlreverse('ietf.meeting.views.session_draft_tarfile', kwargs={'num':session.meeting.number,'acronym':session.group.acronym})
        response = self.client.get(url)
        self.assertEqual(response.status_code, 200)
        self.assertEqual(response.get('Content-Type'), 'application/octet-stream')
        for filename in filenames:
            os.unlink(filename)

    @skipIf(skip_pdf_tests, skip_message)
    @skip_coverage
    def test_session_draft_pdf(self):
        session, filenames = self.build_session_setup()
        url = urlreverse('ietf.meeting.views.session_draft_pdf', kwargs={'num':session.meeting.number,'acronym':session.group.acronym})
        response = self.client.get(url)
        self.assertEqual(response.status_code, 200)
        self.assertEqual(response.get('Content-Type'), 'application/pdf')
        for filename in filenames:
            os.unlink(filename)

    def test_current_materials(self):
        url = urlreverse('ietf.meeting.views.current_materials')
        response = self.client.get(url)
        self.assertEqual(response.status_code, 404)
        MeetingFactory(type_id='ietf', date=datetime.date.today())
        response = self.client.get(url)
        self.assertEqual(response.status_code, 302)

    def test_edit_schedule_properties(self):
        self.client.login(username='secretary',password='secretary+password')
        url = urlreverse('ietf.meeting.views.edit_schedule_properties',kwargs={'owner':'does@notexist.example','name':'doesnotexist','num':00})
        response = self.client.get(url)
        self.assertEqual(response.status_code,404)
        self.client.logout()
        schedule = ScheduleFactory(meeting__type_id='ietf',visible=False,public=False)
        url = urlreverse('ietf.meeting.views.edit_schedule_properties',kwargs={'owner':schedule.owner.email(),'name':schedule.name,'num':schedule.meeting.number})
        response = self.client.get(url)
        self.assertEqual(response.status_code,302)
        self.client.login(username='secretary',password='secretary+password')
        response = self.client.get(url)
        self.assertEqual(response.status_code,200)
        response = self.client.post(url, {
                'name':schedule.name,
                'visible':True,
                'public':True,
            }
        )
        self.assertEqual(response.status_code,302)
        schedule = Schedule.objects.get(pk=schedule.pk)
        self.assertTrue(schedule.visible)
        self.assertTrue(schedule.public)

    def test_agenda_by_type_ics(self):
        session=SessionFactory(meeting__type_id='ietf',type_id='lead')
        url = urlreverse('ietf.meeting.views.agenda_by_type_ics',kwargs={'num':session.meeting.number,'type':'lead'})
        login_testing_unauthorized(self,"secretary",url)
        response = self.client.get(url)
        self.assertEqual(response.status_code,200)
        self.assertEqual(response.get('Content-Type'), 'text/calendar')

    def test_cancelled_ics(self):
        session=SessionFactory(meeting__type_id='ietf',status_id='canceled')
        url = urlreverse('ietf.meeting.views.ical_agenda', kwargs=dict(num=session.meeting.number))
        r = self.client.get(url)
        self.assertEqual(r.status_code,200)
        self.assertIn('STATUS:CANCELLED',unicontent(r))
        self.assertNotIn('STATUS:CONFIRMED',unicontent(r))

class ReorderSlidesTests(TestCase):

    def test_add_slides_to_session(self):
        for type_id in ('ietf','interim'):
            chair_role = RoleFactory(name_id='chair')
            session = SessionFactory(group=chair_role.group, meeting__date=datetime.date.today()-datetime.timedelta(days=90), meeting__type_id=type_id)
            slides = DocumentFactory(type_id='slides')
            url = urlreverse('ietf.meeting.views.ajax_add_slides_to_session', kwargs={'session_id':session.pk, 'num':session.meeting.number})

            # Not a valid user
            r = self.client.post(url, {'order':1, 'name':slides.name })
            self.assertEqual(r.status_code, 403)
            self.assertIn('have permission', unicontent(r))

            self.client.login(username=chair_role.person.user.username, password=chair_role.person.user.username+"+password")

            # Past submission cutoff
            r = self.client.post(url, {'order':0, 'name':slides.name })
            self.assertEqual(r.status_code, 403)
            self.assertIn('materials cutoff', unicontent(r))

            session.meeting.date = datetime.date.today()
            session.meeting.save()

            # Invalid order
            r = self.client.post(url, {})
            self.assertEqual(r.status_code, 200)
            self.assertEqual(r.json()['success'],False)
            self.assertIn('No data',r.json()['error'])

            r = self.client.post(url, {'garbage':'garbage'})
            self.assertEqual(r.status_code, 200)
            self.assertEqual(r.json()['success'],False)
            self.assertIn('order is not valid',r.json()['error'])

            r = self.client.post(url, {'order':0, 'name':slides.name })
            self.assertEqual(r.status_code, 200)
            self.assertEqual(r.json()['success'],False)
            self.assertIn('order is not valid',r.json()['error'])

            r = self.client.post(url, {'order':2, 'name':slides.name })
            self.assertEqual(r.status_code, 200)
            self.assertEqual(r.json()['success'],False)
            self.assertIn('order is not valid',r.json()['error'])

            r = self.client.post(url, {'order':'garbage', 'name':slides.name })
            self.assertEqual(r.status_code, 200)
            self.assertEqual(r.json()['success'],False)
            self.assertIn('order is not valid',r.json()['error'])

            # Invalid name
            r = self.client.post(url, {'order':1 })
            self.assertEqual(r.status_code, 200)
            self.assertEqual(r.json()['success'],False)
            self.assertIn('name is not valid',r.json()['error'])

            r = self.client.post(url, {'order':1, 'name':'garbage' })
            self.assertEqual(r.status_code, 200)
            self.assertEqual(r.json()['success'],False)
            self.assertIn('name is not valid',r.json()['error'])

            # Valid post
            r = self.client.post(url, {'order':1, 'name':slides.name })
            self.assertEqual(r.status_code, 200)
            self.assertEqual(r.json()['success'],True)
            self.assertEqual(session.sessionpresentation_set.count(),1)

            # Ingore a request to add slides that are already in a session
            r = self.client.post(url, {'order':1, 'name':slides.name })
            self.assertEqual(r.status_code, 200)
            self.assertEqual(r.json()['success'],True)
            self.assertEqual(session.sessionpresentation_set.count(),1)


            session2 = SessionFactory(group=session.group, meeting=session.meeting)
            SessionPresentationFactory.create_batch(3, document__type_id='slides', session=session2)
            for num, sp in enumerate(session2.sessionpresentation_set.filter(document__type_id='slides'),start=1):
                sp.order = num
                sp.save()

            url = urlreverse('ietf.meeting.views.ajax_add_slides_to_session', kwargs={'session_id':session2.pk, 'num':session2.meeting.number})

            more_slides = DocumentFactory.create_batch(3, type_id='slides')

            # Insert at beginning
            r = self.client.post(url, {'order':1, 'name':more_slides[0].name})
            self.assertEqual(r.status_code, 200)
            self.assertEqual(r.json()['success'],True)
            self.assertEqual(session2.sessionpresentation_set.get(document=more_slides[0]).order,1)
            self.assertEqual(list(session2.sessionpresentation_set.order_by('order').values_list('order',flat=True)), list(range(1,5)))

            # Insert at end
            r = self.client.post(url, {'order':5, 'name':more_slides[1].name})
            self.assertEqual(r.status_code, 200)
            self.assertEqual(r.json()['success'],True)
            self.assertEqual(session2.sessionpresentation_set.get(document=more_slides[1]).order,5)
            self.assertEqual(list(session2.sessionpresentation_set.order_by('order').values_list('order',flat=True)), list(range(1,6)))

            # Insert in middle
            r = self.client.post(url, {'order':3, 'name':more_slides[2].name})
            self.assertEqual(r.status_code, 200)
            self.assertEqual(r.json()['success'],True)
            self.assertEqual(session2.sessionpresentation_set.get(document=more_slides[2]).order,3)
            self.assertEqual(list(session2.sessionpresentation_set.order_by('order').values_list('order',flat=True)), list(range(1,7)))

    def test_remove_slides_from_session(self):
        for type_id in ['ietf','interim']:
            chair_role = RoleFactory(name_id='chair')
            session = SessionFactory(group=chair_role.group, meeting__date=datetime.date.today()-datetime.timedelta(days=90), meeting__type_id=type_id)
            slides = DocumentFactory(type_id='slides')
            url = urlreverse('ietf.meeting.views.ajax_remove_slides_from_session', kwargs={'session_id':session.pk, 'num':session.meeting.number})

            # Not a valid user
            r = self.client.post(url, {'oldIndex':1, 'name':slides.name })
            self.assertEqual(r.status_code, 403)
            self.assertIn('have permission', unicontent(r))

            self.client.login(username=chair_role.person.user.username, password=chair_role.person.user.username+"+password")
            
            # Past submission cutoff
            r = self.client.post(url, {'oldIndex':0, 'name':slides.name })
            self.assertEqual(r.status_code, 403)
            self.assertIn('materials cutoff', unicontent(r))

            session.meeting.date = datetime.date.today()
            session.meeting.save()

            # Invalid order
            r = self.client.post(url, {})
            self.assertEqual(r.status_code, 200)
            self.assertEqual(r.json()['success'],False)
            self.assertIn('No data',r.json()['error'])

            r = self.client.post(url, {'garbage':'garbage'})
            self.assertEqual(r.status_code, 200)
            self.assertEqual(r.json()['success'],False)
            self.assertIn('index is not valid',r.json()['error'])

            r = self.client.post(url, {'oldIndex':0, 'name':slides.name })
            self.assertEqual(r.status_code, 200)
            self.assertEqual(r.json()['success'],False)
            self.assertIn('index is not valid',r.json()['error'])

            r = self.client.post(url, {'oldIndex':'garbage', 'name':slides.name })
            self.assertEqual(r.status_code, 200)
            self.assertEqual(r.json()['success'],False)
            self.assertIn('index is not valid',r.json()['error'])
           
            # No matching thing to delete
            r = self.client.post(url, {'oldIndex':1, 'name':slides.name })
            self.assertEqual(r.status_code, 200)
            self.assertEqual(r.json()['success'],False)
            self.assertIn('index is not valid',r.json()['error'])

            session.sessionpresentation_set.create(document=slides, rev=slides.rev, order=1)

            # Bad names
            r = self.client.post(url, {'oldIndex':1})
            self.assertEqual(r.status_code, 200)
            self.assertEqual(r.json()['success'],False)
            self.assertIn('name is not valid',r.json()['error'])

            r = self.client.post(url, {'oldIndex':1, 'name':'garbage' })
            self.assertEqual(r.status_code, 200)
            self.assertEqual(r.json()['success'],False)
            self.assertIn('name is not valid',r.json()['error'])

            slides2 = DocumentFactory(type_id='slides')

            # index/name mismatch
            r = self.client.post(url, {'oldIndex':1, 'name':slides2.name })
            self.assertEqual(r.status_code, 200)
            self.assertEqual(r.json()['success'],False)
            self.assertIn('SessionPresentation not found',r.json()['error'])

            session.sessionpresentation_set.create(document=slides2, rev=slides2.rev, order=2)
            r = self.client.post(url, {'oldIndex':1, 'name':slides2.name })
            self.assertEqual(r.status_code, 200)
            self.assertEqual(r.json()['success'],False)
            self.assertIn('Name does not match index',r.json()['error'])

            # valid removal
            r = self.client.post(url, {'oldIndex':1, 'name':slides.name })
            self.assertEqual(r.status_code, 200)
            self.assertEqual(r.json()['success'],True)
            self.assertEqual(session.sessionpresentation_set.count(),1)

            session2 = SessionFactory(group=session.group, meeting=session.meeting)
            sp_list = SessionPresentationFactory.create_batch(5, document__type_id='slides', session=session2)
            for num, sp in enumerate(session2.sessionpresentation_set.filter(document__type_id='slides'),start=1):
                sp.order = num
                sp.save()

            url = urlreverse('ietf.meeting.views.ajax_remove_slides_from_session', kwargs={'session_id':session2.pk, 'num':session2.meeting.number})

            # delete at first of list
            r = self.client.post(url, {'oldIndex':1, 'name':sp_list[0].document.name })
            self.assertEqual(r.status_code, 200)
            self.assertEqual(r.json()['success'],True)
            self.assertFalse(session2.sessionpresentation_set.filter(pk=sp_list[0].pk).exists())
            self.assertEqual(list(session2.sessionpresentation_set.order_by('order').values_list('order',flat=True)), list(range(1,5)))

            # delete in middle of list
            r = self.client.post(url, {'oldIndex':4, 'name':sp_list[4].document.name })
            self.assertEqual(r.status_code, 200)
            self.assertEqual(r.json()['success'],True)
            self.assertFalse(session2.sessionpresentation_set.filter(pk=sp_list[4].pk).exists())
            self.assertEqual(list(session2.sessionpresentation_set.order_by('order').values_list('order',flat=True)), list(range(1,4)))

            # delete at end of list
            r = self.client.post(url, {'oldIndex':2, 'name':sp_list[2].document.name })
            self.assertEqual(r.status_code, 200)
            self.assertEqual(r.json()['success'],True)
            self.assertFalse(session2.sessionpresentation_set.filter(pk=sp_list[2].pk).exists())
            self.assertEqual(list(session2.sessionpresentation_set.order_by('order').values_list('order',flat=True)), list(range(1,3)))


    def test_reorder_slides_in_session(self):
        chair_role = RoleFactory(name_id='chair')
        session = SessionFactory(group=chair_role.group, meeting__date=datetime.date.today()-datetime.timedelta(days=90))
        sp_list = SessionPresentationFactory.create_batch(5, document__type_id='slides', session=session)
        for num, sp in enumerate(sp_list, start=1):
            sp.order = num
            sp.save()
        url = urlreverse('ietf.meeting.views.ajax_reorder_slides_in_session', kwargs={'session_id':session.pk, 'num':session.meeting.number})

        for type_id in ['ietf','interim']:
            
            session.meeting.type_id = type_id
            session.meeting.date = datetime.date.today()-datetime.timedelta(days=90)
            session.meeting.save()

            # Not a valid user
            r = self.client.post(url, {'oldIndex':1, 'newIndex':2 })
            self.assertEqual(r.status_code, 403)
            self.assertIn('have permission', unicontent(r))

            self.client.login(username=chair_role.person.user.username, password=chair_role.person.user.username+"+password")

            # Past submission cutoff
            r = self.client.post(url, {'oldIndex':1, 'newIndex':2 })
            self.assertEqual(r.status_code, 403)
            self.assertIn('materials cutoff', unicontent(r))

            session.meeting.date = datetime.date.today()
            session.meeting.save()

            # Bad index values
            r = self.client.post(url, {'oldIndex':0, 'newIndex':2 })
            self.assertEqual(r.status_code, 200)
            self.assertEqual(r.json()['success'],False)
            self.assertIn('index is not valid',r.json()['error'])

            r = self.client.post(url, {'oldIndex':2, 'newIndex':6 })
            self.assertEqual(r.status_code, 200)
            self.assertEqual(r.json()['success'],False)
            self.assertIn('index is not valid',r.json()['error'])

            r = self.client.post(url, {'oldIndex':2, 'newIndex':2 })
            self.assertEqual(r.status_code, 200)
            self.assertEqual(r.json()['success'],False)
            self.assertIn('index is not valid',r.json()['error'])

            # Move from beginning
            r = self.client.post(url, {'oldIndex':1, 'newIndex':3})
            self.assertEqual(r.status_code, 200)
            self.assertEqual(r.json()['success'],True)
            self.assertEqual(list(session.sessionpresentation_set.order_by('order').values_list('pk',flat=True)),[2,3,1,4,5])

            # Move to beginning
            r = self.client.post(url, {'oldIndex':3, 'newIndex':1})
            self.assertEqual(r.status_code, 200)
            self.assertEqual(r.json()['success'],True)
            self.assertEqual(list(session.sessionpresentation_set.order_by('order').values_list('pk',flat=True)),[1,2,3,4,5])
            
            # Move from end
            r = self.client.post(url, {'oldIndex':5, 'newIndex':3})
            self.assertEqual(r.status_code, 200)
            self.assertEqual(r.json()['success'],True)
            self.assertEqual(list(session.sessionpresentation_set.order_by('order').values_list('pk',flat=True)),[1,2,5,3,4])

            # Move to end
            r = self.client.post(url, {'oldIndex':3, 'newIndex':5})
            self.assertEqual(r.status_code, 200)
            self.assertEqual(r.json()['success'],True)
            self.assertEqual(list(session.sessionpresentation_set.order_by('order').values_list('pk',flat=True)),[1,2,3,4,5])

            # Move beginning to end
            r = self.client.post(url, {'oldIndex':1, 'newIndex':5})
            self.assertEqual(r.status_code, 200)
            self.assertEqual(r.json()['success'],True)
            self.assertEqual(list(session.sessionpresentation_set.order_by('order').values_list('pk',flat=True)),[2,3,4,5,1])

            # Move middle to middle 
            r = self.client.post(url, {'oldIndex':3, 'newIndex':4})
            self.assertEqual(r.status_code, 200)
            self.assertEqual(r.json()['success'],True)
            self.assertEqual(list(session.sessionpresentation_set.order_by('order').values_list('pk',flat=True)),[2,3,5,4,1])

            r = self.client.post(url, {'oldIndex':3, 'newIndex':2})
            self.assertEqual(r.status_code, 200)
            self.assertEqual(r.json()['success'],True)
            self.assertEqual(list(session.sessionpresentation_set.order_by('order').values_list('pk',flat=True)),[2,5,3,4,1])

            # Reset for next iteration in the loop
            session.sessionpresentation_set.update(order=F('pk'))
            self.client.logout()


    def test_slide_order_reconditioning(self):
        chair_role = RoleFactory(name_id='chair')
        session = SessionFactory(group=chair_role.group, meeting__date=datetime.date.today()-datetime.timedelta(days=90))
        sp_list = SessionPresentationFactory.create_batch(5, document__type_id='slides', session=session)
        for num, sp in enumerate(sp_list, start=1):
            sp.order = 2*num
            sp.save()

        try:
            condition_slide_order(session)
        except AssertionError:
            pass

        self.assertEqual(list(session.sessionpresentation_set.order_by('order').values_list('order',flat=True)),list(range(1,6)))


class EditTests(TestCase):
    def setUp(self):
        # make sure we have the colors of the area
        from ietf.group.colors import fg_group_colors, bg_group_colors
        area_upper = "FARFUT"
        fg_group_colors[area_upper] = "#333"
        bg_group_colors[area_upper] = "#aaa"

    def test_edit_schedule(self):
        meeting = make_meeting_test_data()

        self.client.login(username="secretary", password="secretary+password")
        r = self.client.get(urlreverse("ietf.meeting.views.edit_schedule", kwargs=dict(num=meeting.number)))
        self.assertContains(r, "load_assignments")

    def test_save_agenda_as_and_read_permissions(self):
        meeting = make_meeting_test_data()

        # try to get non-existing agenda
        url = urlreverse("ietf.meeting.views.edit_schedule", kwargs=dict(num=meeting.number,
                                                                       owner=meeting.schedule.owner_email(),
                                                                       name="foo"))
        r = self.client.get(url)
        self.assertEqual(r.status_code, 404)

        # save as new name (requires valid existing agenda)
        url = urlreverse("ietf.meeting.views.edit_schedule", kwargs=dict(num=meeting.number,
                                                                       owner=meeting.schedule.owner_email(),
                                                                       name=meeting.schedule.name))
        self.client.login(username="ad", password="ad+password")
        r = self.client.post(url, {
            'savename': "foo",
            'saveas': "saveas",
            })
        self.assertEqual(r.status_code, 302)
        # Verify that we actually got redirected to a new place.
        self.assertNotEqual(urlparse(r.url).path, url)

        # get
        schedule = meeting.get_schedule_by_name("foo")
        url = urlreverse("ietf.meeting.views.edit_schedule", kwargs=dict(num=meeting.number,
                                                                       owner=schedule.owner_email(),
                                                                       name="foo"))
        r = self.client.get(url)
        self.assertEqual(r.status_code, 200)

        schedule.visible = True
        schedule.public = False
        schedule.save()

        # get as anonymous doesn't work
        self.client.logout()
        r = self.client.get(url)
        self.assertEqual(r.status_code, 403)

        # public, now anonymous works
        schedule.public = True
        schedule.save()
        r = self.client.get(url)
        self.assertEqual(r.status_code, 200)

        # Secretariat can always see it
        schedule.visible = False
        schedule.public = False
        schedule.save()
        self.client.login(username="secretary", password="secretary+password")
        r = self.client.get(url)
        self.assertEqual(r.status_code, 200)

    def test_save_agenda_broken_names(self):
        meeting = make_meeting_test_data()

        # save as new name (requires valid existing agenda)
        url = urlreverse("ietf.meeting.views.edit_schedule", kwargs=dict(num=meeting.number,
                                                                       owner=meeting.schedule.owner_email(),
                                                                       name=meeting.schedule.name))
        self.client.login(username="ad", password="ad+password")
        r = self.client.post(url, {
            'savename': "/no/this/should/not/work/it/is/too/long",
            'saveas': "saveas",
            })
        self.assertEqual(r.status_code, 302)
        self.assertEqual(urlparse(r.url).path, url)
        # TODO: Verify that an error message was in fact returned.

        r = self.client.post(url, {
            'savename': "/invalid/chars/",
            'saveas': "saveas",
            })
        # TODO: Verify that an error message was in fact returned.
        self.assertEqual(r.status_code, 302)
        self.assertEqual(urlparse(r.url).path, url)

        # Non-ASCII alphanumeric characters
        r = self.client.post(url, {
            'savename': "f\u00E9ling",
            'saveas': "saveas",
            })
        # TODO: Verify that an error message was in fact returned.
        self.assertEqual(r.status_code, 302)
        self.assertEqual(urlparse(r.url).path, url)
        

    def test_edit_timeslots(self):
        meeting = make_meeting_test_data()

        self.client.login(username="secretary", password="secretary+password")
        r = self.client.get(urlreverse("ietf.meeting.views.edit_timeslots", kwargs=dict(num=meeting.number)))
        self.assertContains(r, meeting.room_set.all().first().name)

    def test_edit_timeslot_type(self):
        timeslot = TimeSlotFactory(meeting__type_id='ietf')
        url = urlreverse('ietf.meeting.views.edit_timeslot_type', kwargs=dict(num=timeslot.meeting.number,slot_id=timeslot.id))
        login_testing_unauthorized(self,"secretary",url)
        r = self.client.get(url)
        self.assertEqual(r.status_code, 200)
        r = self.client.post(url,{'type':'other',})
        self.assertEqual(r.status_code, 302)
        timeslot = TimeSlot.objects.get(id=timeslot.id)
        self.assertEqual(timeslot.type.slug,'other')

    def test_slot_to_the_right(self):
        meeting = make_meeting_test_data()
        session = Session.objects.filter(meeting=meeting, group__acronym="mars").first()
        mars_scheduled = session.timeslotassignments.get(schedule__name='test-schedule')
        mars_slot = TimeSlot.objects.get(sessionassignments__session=session,sessionassignments__schedule__name='test-schedule')
        mars_ends = mars_slot.time + mars_slot.duration

        session = Session.objects.filter(meeting=meeting, group__acronym="ames").first()
        ames_slot_qs = TimeSlot.objects.filter(sessionassignments__session=session,sessionassignments__schedule__name='test-schedule')

        ames_slot_qs.update(time=mars_ends + datetime.timedelta(seconds=11 * 60))
        self.assertTrue(not mars_slot.slot_to_the_right)
        self.assertTrue(not mars_scheduled.slot_to_the_right)

        ames_slot_qs.update(time=mars_ends + datetime.timedelta(seconds=10 * 60))
        self.assertTrue(mars_slot.slot_to_the_right)
        self.assertTrue(mars_scheduled.slot_to_the_right)

class SessionDetailsTests(TestCase):

    def test_session_details(self):

        group = GroupFactory.create(type_id='wg',state_id='active')
        session = SessionFactory.create(meeting__type_id='ietf',group=group, meeting__date=datetime.date.today()+datetime.timedelta(days=90))
        SessionPresentationFactory.create(session=session,document__type_id='draft',rev=None)
        SessionPresentationFactory.create(session=session,document__type_id='minutes')
        SessionPresentationFactory.create(session=session,document__type_id='slides')
        SessionPresentationFactory.create(session=session,document__type_id='agenda')

        url = urlreverse('ietf.meeting.views.session_details', kwargs=dict(num=session.meeting.number, acronym=group.acronym))
        r = self.client.get(url)
        self.assertTrue(all([x in unicontent(r) for x in ('slides','agenda','minutes','draft')]))
        self.assertNotContains(r, 'deleted')

    def test_session_details_past_interim(self):
        group = GroupFactory.create(type_id='wg',state_id='active')
        chair = RoleFactory(name_id='chair',group=group)
        session = SessionFactory.create(meeting__type_id='interim',group=group, meeting__date=datetime.date.today()-datetime.timedelta(days=90))
        SessionPresentationFactory.create(session=session,document__type_id='draft',rev=None)
        SessionPresentationFactory.create(session=session,document__type_id='minutes')
        SessionPresentationFactory.create(session=session,document__type_id='slides')
        SessionPresentationFactory.create(session=session,document__type_id='agenda')

        url = urlreverse('ietf.meeting.views.session_details', kwargs=dict(num=session.meeting.number, acronym=group.acronym))
        r = self.client.get(url)
        self.assertEqual(r.status_code,200)
        self.assertNotIn('The materials upload cutoff date for this session has passed', unicontent(r))
        r = self.client.get(url)
        self.assertEqual(r.status_code,200)
        self.client.login(username=chair.person.user.username,password=chair.person.user.username+'+password')
        self.assertTrue(all([x in unicontent(r) for x in ('slides','agenda','minutes','draft')]))
        
    def test_add_session_drafts(self):
        group = GroupFactory.create(type_id='wg',state_id='active')
        group_chair = PersonFactory.create()
        group.role_set.create(name_id='chair',person = group_chair, email = group_chair.email())
        session = SessionFactory.create(meeting__type_id='ietf',group=group, meeting__date=datetime.date.today()+datetime.timedelta(days=90))
        SessionPresentationFactory.create(session=session,document__type_id='draft',rev=None)
        old_draft = session.sessionpresentation_set.filter(document__type='draft').first().document
        new_draft = DocumentFactory(type_id='draft')

        url = urlreverse('ietf.meeting.views.add_session_drafts', kwargs=dict(num=session.meeting.number, session_id=session.pk))

        r = self.client.get(url)
        self.assertEqual(r.status_code, 404)

        self.client.login(username="plain",password="plain+password")
        r = self.client.get(url)
        self.assertEqual(r.status_code, 404)

        self.client.login(username=group_chair.user.username, password='%s+password'%group_chair.user.username)
        r = self.client.get(url)
        self.assertContains(r, old_draft.name)

        r = self.client.post(url,dict(drafts=[new_draft.pk, old_draft.pk]))
        self.assertTrue(r.status_code, 200)
        q = PyQuery(r.content)
        self.assertIn("Already linked:", q('form .alert-danger').text())

        self.assertEqual(1,session.sessionpresentation_set.count())
        r = self.client.post(url,dict(drafts=[new_draft.pk,]))
        self.assertTrue(r.status_code, 302)
        self.assertEqual(2,session.sessionpresentation_set.count())

        session.meeting.date -= datetime.timedelta(days=180)
        session.meeting.save()
        r = self.client.get(url)
        self.assertEqual(r.status_code,404)
        self.client.login(username='secretary',password='secretary+password')
        r = self.client.get(url)
        self.assertEqual(r.status_code,200)
        q = PyQuery(r.content)
        self.assertEqual(1,len(q(".alert-warning:contains('may affect published proceedings')")))

class EditScheduleListTests(TestCase):
    def setUp(self):
        self.mtg = MeetingFactory(type_id='ietf')
        ScheduleFactory(meeting=self.mtg,name='Empty-Schedule')

    def test_list_schedules(self):
        url = urlreverse('ietf.meeting.views.list_schedules',kwargs={'num':self.mtg.number})
        login_testing_unauthorized(self,"secretary",url)
        r = self.client.get(url)
        self.assertTrue(r.status_code, 200)

    def test_delete_schedule(self):
        url = urlreverse('ietf.meeting.views.delete_schedule',
                         kwargs={'num':self.mtg.number,
                                 'owner':self.mtg.schedule.owner.email_address(),
                                 'name':self.mtg.schedule.name,
                         })
        login_testing_unauthorized(self,"secretary",url)
        r = self.client.get(url)
        self.assertTrue(r.status_code, 403)
        r = self.client.post(url,{'save':1})
        self.assertTrue(r.status_code, 403)
        self.assertEqual(self.mtg.schedule_set.count(),2)
        self.mtg.schedule=None
        self.mtg.save()
        r = self.client.get(url)
        self.assertTrue(r.status_code, 200)
        r = self.client.post(url,{'save':1})
        self.assertTrue(r.status_code, 302)
        self.assertEqual(self.mtg.schedule_set.count(),1)

    def test_make_schedule_official(self):
        schedule = self.mtg.schedule_set.exclude(id=self.mtg.schedule.id).first()
        url = urlreverse('ietf.meeting.views.make_schedule_official',
                         kwargs={'num':self.mtg.number,
                                 'owner':schedule.owner.email_address(),
                                 'name':schedule.name,
                         })
        login_testing_unauthorized(self,"secretary",url)
        r = self.client.get(url)
        self.assertTrue(r.status_code, 200)
        r = self.client.post(url,{'save':1})
        self.assertTrue(r.status_code, 302)
        mtg = Meeting.objects.get(number=self.mtg.number)
        self.assertEqual(mtg.schedule,schedule)

# -------------------------------------------------
# Interim Meeting Tests
# -------------------------------------------------

class InterimTests(TestCase):
    def setUp(self):
        self.materials_dir = self.tempdir('materials')
        self.saved_agenda_path = settings.AGENDA_PATH
        settings.AGENDA_PATH = self.materials_dir

    def tearDown(self):
        settings.AGENDA_PATH = self.saved_agenda_path
        shutil.rmtree(self.materials_dir)

    def check_interim_tabs(self, url):
        '''Helper function to check interim meeting list tabs'''
        # no logged in -  no tabs
        r = self.client.get(url)
        q = PyQuery(r.content)
        self.assertEqual(len(q("ul.nav-tabs")), 0)
        # plain user -  no tabs
        username = "plain"
        self.client.login(username=username, password=username + "+password")
        r = self.client.get(url)
        q = PyQuery(r.content)
        self.assertEqual(len(q("ul.nav-tabs")), 0)
        self.client.logout()
        # privileged user
        username = "ad"
        self.client.login(username=username, password=username + "+password")
        r = self.client.get(url)
        q = PyQuery(r.content)
        self.assertEqual(len(q("a:contains('Pending')")), 1)
        self.assertEqual(len(q("a:contains('Announce')")), 0)
        self.client.logout()
        # secretariat
        username = "secretary"
        self.client.login(username=username, password=username + "+password")
        r = self.client.get(url)
        q = PyQuery(r.content)
        self.assertEqual(len(q("a:contains('Pending')")), 1)
        self.assertEqual(len(q("a:contains('Announce')")), 1)
        self.client.logout()

    def test_interim_announce(self):
        make_meeting_test_data()
        url = urlreverse("ietf.meeting.views.interim_announce")
        meeting = Meeting.objects.filter(type='interim', session__group__acronym='mars').first()
        session = meeting.session_set.first()
        SchedulingEvent.objects.create(
            session=session,
            status=SessionStatusName.objects.get(slug='scheda'),
            by=Person.objects.get(name='(System)')
        )
        login_testing_unauthorized(self, "secretary", url)
        r = self.client.get(url)
        self.assertContains(r, meeting.number)

    def test_interim_skip_announcement(self):
        make_meeting_test_data()
        group = Group.objects.get(acronym='irg')
        date = datetime.date.today() + datetime.timedelta(days=30)
        meeting = make_interim_meeting(group=group, date=date, status='scheda')
        url = urlreverse("ietf.meeting.views.interim_skip_announcement", kwargs={'number': meeting.number})
        login_testing_unauthorized(self, "secretary", url)
        r = self.client.get(url)
        self.assertEqual(r.status_code, 200)
        
        # check post
        len_before = len(outbox)
        r = self.client.post(url)
        self.assertRedirects(r, urlreverse('ietf.meeting.views.interim_announce'))
        self.assertEqual(add_event_info_to_session_qs(meeting.session_set).first().current_status, 'sched')
        self.assertEqual(len(outbox), len_before)
        
    def test_interim_send_announcement(self):
        make_meeting_test_data()
        meeting = add_event_info_to_session_qs(Session.objects.filter(meeting__type='interim', group__acronym='mars')).filter(current_status='apprw').first().meeting
        meeting.time_zone = 'America/Los_Angeles'
        meeting.save()
        url = urlreverse("ietf.meeting.views.interim_send_announcement", kwargs={'number': meeting.number})
        login_testing_unauthorized(self, "secretary", url)
        r = self.client.get(url)
        self.assertEqual(r.status_code, 200)
        initial = r.context['form'].initial
        # send announcement
        len_before = len(outbox)
        r = self.client.post(url, initial)
        self.assertRedirects(r, urlreverse('ietf.meeting.views.interim_announce'))
        self.assertEqual(len(outbox), len_before + 1)
        self.assertIn('WG Virtual Meeting', outbox[-1]['Subject'])
        self.assertIn('09:00 to 09:20 America/Los_Angeles', get_payload(outbox[-1]))
        self.assertIn('(17:00 to 17:20 UTC)', get_payload(outbox[-1]))

    def test_interim_approve_by_ad(self):
        make_meeting_test_data()
        meeting = add_event_info_to_session_qs(Session.objects.filter(meeting__type='interim', group__acronym='mars')).filter(current_status='apprw').first().meeting
        url = urlreverse('ietf.meeting.views.interim_request_details', kwargs={'number': meeting.number})
        length_before = len(outbox)
        login_testing_unauthorized(self, "ad", url)
        r = self.client.post(url, {'approve': 'approve'})
        self.assertRedirects(r, urlreverse('ietf.meeting.views.interim_pending'))
        for session in add_event_info_to_session_qs(meeting.session_set.all()):
            self.assertEqual(session.current_status, 'scheda')
        self.assertEqual(len(outbox), length_before + 1)
        self.assertIn('ready for announcement', outbox[-1]['Subject'])

    def test_interim_approve_by_secretariat(self):
        make_meeting_test_data()
        meeting = add_event_info_to_session_qs(Session.objects.filter(meeting__type='interim', group__acronym='mars')).filter(current_status='apprw').first().meeting
        url = urlreverse('ietf.meeting.views.interim_request_details', kwargs={'number': meeting.number})
        login_testing_unauthorized(self, "secretary", url)
        r = self.client.post(url, {'approve': 'approve'})
        self.assertRedirects(r, urlreverse('ietf.meeting.views.interim_send_announcement', kwargs={'number': meeting.number}))
        for session in add_event_info_to_session_qs(meeting.session_set.all()):
            self.assertEqual(session.current_status, 'scheda')

    def test_past(self):
        today = datetime.date.today()
        last_week = today - datetime.timedelta(days=7)
        ietf = SessionFactory(meeting__type_id='ietf',meeting__date=last_week,group__state_id='active',group__parent=GroupFactory(state_id='active'))
        SessionFactory(meeting__type_id='interim',meeting__date=last_week,status_id='canceled',group__state_id='active',group__parent=GroupFactory(state_id='active'))
        url = urlreverse('ietf.meeting.views.past')
        r = self.client.get(url)
        self.assertContains(r, 'IETF - %02d'%int(ietf.meeting.number))
        q = PyQuery(r.content)
        #id="-%s" % interim.group.acronym
        #self.assertIn('CANCELLED', q('[id*="'+id+'"]').text())
        self.assertIn('CANCELLED', q('tr>td>a>span').text())

    def test_upcoming(self):
        make_meeting_test_data()
        url = urlreverse("ietf.meeting.views.upcoming")
        today = datetime.date.today()
        add_event_info_to_session_qs(Session.objects.filter(meeting__type='interim', group__acronym='mars')).filter(current_status='apprw').first()
        mars_interim = add_event_info_to_session_qs(Session.objects.filter(meeting__type='interim', meeting__date__gt=today, group__acronym='mars')).filter(current_status='sched').first().meeting
        ames_interim = add_event_info_to_session_qs(Session.objects.filter(meeting__type='interim', meeting__date__gt=today, group__acronym='ames')).filter(current_status='canceled').first().meeting
        r = self.client.get(url)
        self.assertContains(r, mars_interim.number)
        self.assertContains(r, ames_interim.number)
        self.assertContains(r, 'IETF 72')
        # cancelled session
        q = PyQuery(r.content)
#        self.assertIn('CANCELLED', q('[id*="-ames"]').text())
        self.assertIn('CANCELLED', q('tr>td>a>span').text())
        self.check_interim_tabs(url)

    def test_upcoming_ical(self):
        make_meeting_test_data()
        url = urlreverse("ietf.meeting.views.upcoming_ical")
        r = self.client.get(url)
        self.assertEqual(r.status_code, 200)
        self.assertEqual(r.get('Content-Type'), "text/calendar")
        self.assertEqual(r.content.count(b'UID'), 7)
        # check filtered output
        url = url + '?filters=mars'
        r = self.client.get(url)
        self.assertEqual(r.status_code, 200)
        self.assertEqual(r.get('Content-Type'), "text/calendar")
        # print r.content
        self.assertEqual(r.content.count(b'UID'), 2)


    def test_interim_request_permissions(self):
        '''Ensure only authorized users see link to request interim meeting'''
        make_meeting_test_data()

        # test unauthorized not logged in
        upcoming_url = urlreverse("ietf.meeting.views.upcoming")
        request_url = urlreverse("ietf.meeting.views.interim_request")
        r = self.client.get(upcoming_url)
        self.assertNotContains(r,'Request new interim meeting')

        # test unauthorized user
        login_testing_unauthorized(self,"plain",request_url)
        r = self.client.get(upcoming_url)
        self.assertNotContains(r,'Request new interim meeting')
        r = self.client.get(request_url)
        self.assertEqual(r.status_code, 403) 
        self.client.logout()

        # test authorized
        for username in ('secretary','ad','marschairman','irtf-chair','irgchairman'):
            self.client.login(username=username, password= username + "+password")
            r = self.client.get(upcoming_url)
            self.assertContains(r,'Request new interim meeting')
            r = self.client.get(request_url)
            self.assertEqual(r.status_code, 200)
            self.client.logout()

    def test_interim_request_options(self):
        make_meeting_test_data()

        # secretariat can request for any group
        self.client.login(username="secretary", password="secretary+password")
        r = self.client.get("/meeting/interim/request/")
        self.assertEqual(r.status_code, 200)
        q = PyQuery(r.content)
        self.assertEqual(Group.objects.filter(type__in=('wg', 'rg', 'ag'), state__in=('active', 'proposed')).count(),
            len(q("#id_group option")) - 1)  # -1 for options placeholder
        self.client.logout()

        # wg chair
        self.client.login(username="marschairman", password="marschairman+password")
        r = self.client.get("/meeting/interim/request/")
        self.assertEqual(r.status_code, 200)
        q = PyQuery(r.content)
        user = User.objects.get(username='marschairman')
        person = user.person
        count = person.role_set.filter(name='chair',group__type__in=('wg', 'rg'), group__state__in=('active', 'proposed')).count()
        self.assertEqual(count, len(q("#id_group option")) - 1)  # -1 for options placeholder
        
        # wg AND rg chair
        group = Group.objects.get(acronym='irg')
        Role.objects.create(name_id='chair',group=group,person=person,email=person.email())
        r = self.client.get("/meeting/interim/request/")
        self.assertEqual(r.status_code, 200)
        q = PyQuery(r.content)
        count = person.role_set.filter(name='chair',group__type__in=('wg', 'rg'), group__state__in=('active', 'proposed')).count()
        self.assertEqual(count, len(q("#id_group option")) - 1)  # -1 for options placeholder

    def do_interim_request_single_virtual(self):
        make_meeting_test_data()
        group = Group.objects.get(acronym='mars')
        date = datetime.date.today() + datetime.timedelta(days=30)
        time = datetime.datetime.now().time().replace(microsecond=0,second=0)
        dt = datetime.datetime.combine(date, time)
        duration = datetime.timedelta(hours=3)
        remote_instructions = 'Use webex'
        agenda = 'Intro. Slides. Discuss.'
        agenda_note = 'On second level'
        length_before = len(outbox)
        meeting_count = Meeting.objects.filter(number__contains='-%s-'%group.acronym, date__year=date.year).count()
        next_num = "%02d" % (meeting_count+1)
        self.client.login(username="marschairman", password="marschairman+password")
        data = {'group':group.pk,
                'meeting_type':'single',
                'city':'',
                'country':'',
                'time_zone':'UTC',
                'session_set-0-date':date.strftime("%Y-%m-%d"),
                'session_set-0-time':time.strftime('%H:%M'),
                'session_set-0-requested_duration':'03:00:00',
                'session_set-0-remote_instructions':remote_instructions,
                'session_set-0-agenda':agenda,
                'session_set-0-agenda_note':agenda_note,
                'session_set-TOTAL_FORMS':1,
                'session_set-INITIAL_FORMS':0,
                'session_set-MIN_NUM_FORMS':0,
                'session_set-MAX_NUM_FORMS':1000}

        r = self.client.post(urlreverse("ietf.meeting.views.interim_request"),data)
        self.assertRedirects(r,urlreverse('ietf.meeting.views.upcoming'))
        meeting = Meeting.objects.order_by('id').last()
        self.assertEqual(meeting.type_id,'interim')
        self.assertEqual(meeting.date,date)
        self.assertEqual(meeting.number,'interim-%s-%s-%s' % (date.year, group.acronym, next_num))
        self.assertEqual(meeting.city,'')
        self.assertEqual(meeting.country,'')
        self.assertEqual(meeting.time_zone,'UTC')
        session = meeting.session_set.first()
        self.assertEqual(session.remote_instructions,remote_instructions)
        self.assertEqual(session.agenda_note,agenda_note)
        timeslot = session.official_timeslotassignment().timeslot
        self.assertEqual(timeslot.time,dt)
        self.assertEqual(timeslot.duration,duration)
        # ensure agenda document was created
        self.assertEqual(session.materials.count(),1)
        doc = session.materials.first()
        path = os.path.join(doc.get_file_path(),doc.filename_with_rev())
        self.assertTrue(os.path.exists(path))
        # check notice to secretariat
        self.assertEqual(len(outbox), length_before + 1)
        return meeting

    @override_settings(VIRTUAL_INTERIMS_REQUIRE_APPROVAL = True)
    def test_interim_request_single_virtual_settings_approval_required(self):
        meeting = self.do_interim_request_single_virtual()
        self.assertEqual(meeting.session_set.last().schedulingevent_set.last().status_id,'apprw')
        self.assertIn('New Interim Meeting Request', outbox[-1]['Subject'])
        self.assertIn('session-request@ietf.org', outbox[-1]['To'])
        self.assertIn('aread@example.org', outbox[-1]['Cc'])

    @override_settings(VIRTUAL_INTERIMS_REQUIRE_APPROVAL = False)
    def test_interim_request_single_virtual_settings_approval_not_required(self):
        meeting = self.do_interim_request_single_virtual()
        self.assertEqual(meeting.session_set.last().schedulingevent_set.last().status_id,'scheda')
        self.assertIn('iesg-secretary@ietf.org', outbox[-1]['To'])
        self.assertIn('interim meeting ready for announcement', outbox[-1]['Subject'])

    def test_interim_request_single_in_person(self):
        make_meeting_test_data()
        group = Group.objects.get(acronym='mars')
        date = datetime.date.today() + datetime.timedelta(days=30)
        time = datetime.datetime.now().time().replace(microsecond=0,second=0)
        dt = datetime.datetime.combine(date, time)
        duration = datetime.timedelta(hours=3)
        city = 'San Francisco'
        country = 'US'
        time_zone = 'America/Los_Angeles'
        remote_instructions = 'Use webex'
        agenda = 'Intro. Slides. Discuss.'
        agenda_note = 'On second level'
        meeting_count = Meeting.objects.filter(number__contains='-%s-'%group.acronym, date__year=date.year).count()
        next_num = "%02d" % (meeting_count+1)
        self.client.login(username="secretary", password="secretary+password")
        data = {'group':group.pk,
                'meeting_type':'single',
                'city':city,
                'country':country,
                'time_zone':time_zone,
                'session_set-0-date':date.strftime("%Y-%m-%d"),
                'session_set-0-time':time.strftime('%H:%M'),
                'session_set-0-requested_duration':'03:00:00',
                'session_set-0-remote_instructions':remote_instructions,
                'session_set-0-agenda':agenda,
                'session_set-0-agenda_note':agenda_note,
                'session_set-TOTAL_FORMS':1,
                'session_set-INITIAL_FORMS':0}

        r = self.client.post(urlreverse("ietf.meeting.views.interim_request"),data)
        self.assertRedirects(r,urlreverse('ietf.meeting.views.upcoming'))
        meeting = Meeting.objects.order_by('id').last()
        self.assertEqual(meeting.type_id,'interim')
        self.assertEqual(meeting.date,date)
        self.assertEqual(meeting.number,'interim-%s-%s-%s' % (date.year, group.acronym, next_num))
        self.assertEqual(meeting.city,city)
        self.assertEqual(meeting.country,country)
        self.assertEqual(meeting.time_zone,time_zone)
        session = meeting.session_set.first()
        self.assertEqual(session.remote_instructions,remote_instructions)
        self.assertEqual(session.agenda_note,agenda_note)
        timeslot = session.official_timeslotassignment().timeslot
        self.assertEqual(timeslot.time,dt)
        self.assertEqual(timeslot.duration,duration)

    def test_interim_request_multi_day(self):
        make_meeting_test_data()
        date = datetime.date.today() + datetime.timedelta(days=30)
        date2 = date + datetime.timedelta(days=1)
        time = datetime.datetime.now().time().replace(microsecond=0,second=0)
        dt = datetime.datetime.combine(date, time)
        dt2 = datetime.datetime.combine(date2, time)
        duration = datetime.timedelta(hours=3)
        group = Group.objects.get(acronym='mars')
        city = 'San Francisco'
        country = 'US'
        time_zone = 'America/Los_Angeles'
        remote_instructions = 'Use webex'
        agenda = 'Intro. Slides. Discuss.'
        agenda_note = 'On second level'
        meeting_count = Meeting.objects.filter(number__contains='-%s-'%group.acronym, date__year=date.year).count()
        next_num = "%02d" % (meeting_count+1)
        self.client.login(username="secretary", password="secretary+password")
        data = {'group':group.pk,
                'meeting_type':'multi-day',
                'city':city,
                'country':country,
                'time_zone':time_zone,
                'session_set-0-date':date.strftime("%Y-%m-%d"),
                'session_set-0-time':time.strftime('%H:%M'),
                'session_set-0-requested_duration':'03:00:00',
                'session_set-0-remote_instructions':remote_instructions,
                'session_set-0-agenda':agenda,
                'session_set-0-agenda_note':agenda_note,
                'session_set-1-date':date2.strftime("%Y-%m-%d"),
                'session_set-1-time':time.strftime('%H:%M'),
                'session_set-1-requested_duration':'03:00:00',
                'session_set-1-remote_instructions':remote_instructions,
                'session_set-1-agenda':agenda,
                'session_set-1-agenda_note':agenda_note,
                'session_set-TOTAL_FORMS':2,
                'session_set-INITIAL_FORMS':0}

        r = self.client.post(urlreverse("ietf.meeting.views.interim_request"),data)

        self.assertRedirects(r,urlreverse('ietf.meeting.views.upcoming'))
        meeting = Meeting.objects.order_by('id').last()
        self.assertEqual(meeting.type_id,'interim')
        self.assertEqual(meeting.date,date)
        self.assertEqual(meeting.number,'interim-%s-%s-%s' % (date.year, group.acronym, next_num))
        self.assertEqual(meeting.city,city)
        self.assertEqual(meeting.country,country)
        self.assertEqual(meeting.time_zone,time_zone)
        self.assertEqual(meeting.session_set.count(),2)
        # first sesstion
        session = meeting.session_set.all()[0]
        self.assertEqual(session.remote_instructions,remote_instructions)
        timeslot = session.official_timeslotassignment().timeslot
        self.assertEqual(timeslot.time,dt)
        self.assertEqual(timeslot.duration,duration)
        self.assertEqual(session.agenda_note,agenda_note)
        # second sesstion
        session = meeting.session_set.all()[1]
        self.assertEqual(session.remote_instructions,remote_instructions)
        timeslot = session.official_timeslotassignment().timeslot
        self.assertEqual(timeslot.time,dt2)
        self.assertEqual(timeslot.duration,duration)
        self.assertEqual(session.agenda_note,agenda_note)

    def test_interim_request_multi_day_non_consecutive(self):
        make_meeting_test_data()
        date = datetime.date.today() + datetime.timedelta(days=30)
        date2 = date + datetime.timedelta(days=2)
        time = datetime.datetime.now().time().replace(microsecond=0,second=0)
        group = Group.objects.get(acronym='mars')
        city = 'San Francisco'
        country = 'US'
        time_zone = 'America/Los_Angeles'
        remote_instructions = 'Use webex'
        agenda = 'Intro. Slides. Discuss.'
        agenda_note = 'On second level'
        self.client.login(username="secretary", password="secretary+password")
        data = {'group':group.pk,
                'meeting_type':'multi-day',
                'city':city,
                'country':country,
                'time_zone':time_zone,
                'session_set-0-date':date.strftime("%Y-%m-%d"),
                'session_set-0-time':time.strftime('%H:%M'),
                'session_set-0-requested_duration':'03:00:00',
                'session_set-0-remote_instructions':remote_instructions,
                'session_set-0-agenda':agenda,
                'session_set-0-agenda_note':agenda_note,
                'session_set-1-date':date2.strftime("%Y-%m-%d"),
                'session_set-1-time':time.strftime('%H:%M'),
                'session_set-1-requested_duration':'03:00:00',
                'session_set-1-remote_instructions':remote_instructions,
                'session_set-1-agenda':agenda,
                'session_set-1-agenda_note':agenda_note,
                'session_set-TOTAL_FORMS':2,
                'session_set-INITIAL_FORMS':0}

        r = self.client.post(urlreverse("ietf.meeting.views.interim_request"),data)
        self.assertContains(r, 'days must be consecutive')

    def test_interim_request_series(self):
        make_meeting_test_data()
        meeting_count_before = Meeting.objects.filter(type='interim').count()
        date = datetime.date.today() + datetime.timedelta(days=30)
        date2 = date + datetime.timedelta(days=1)
        time = datetime.datetime.now().time().replace(microsecond=0,second=0)
        dt = datetime.datetime.combine(date, time)
        dt2 = datetime.datetime.combine(date2, time)
        duration = datetime.timedelta(hours=3)
        group = Group.objects.get(acronym='mars')
        city = ''
        country = ''
        time_zone = 'America/Los_Angeles'
        remote_instructions = 'Use webex'
        agenda = 'Intro. Slides. Discuss.'
        agenda_note = 'On second level'
        meeting_count = Meeting.objects.filter(number__contains='-%s-'%group.acronym, date__year=date.year).count()
        next_num = "%02d" % (meeting_count+1)
        next_num2 = "%02d" % (meeting_count+2)
        self.client.login(username="secretary", password="secretary+password")
        r = self.client.get(urlreverse("ietf.meeting.views.interim_request"))
        self.assertEqual(r.status_code, 200)

        data = {'group':group.pk,
                'meeting_type':'series',
                'city':city,
                'country':country,
                'time_zone':time_zone,
                'session_set-0-date':date.strftime("%Y-%m-%d"),
                'session_set-0-time':time.strftime('%H:%M'),
                'session_set-0-requested_duration':'03:00:00',
                'session_set-0-remote_instructions':remote_instructions,
                'session_set-0-agenda':agenda,
                'session_set-0-agenda_note':agenda_note,
                'session_set-1-date':date2.strftime("%Y-%m-%d"),
                'session_set-1-time':time.strftime('%H:%M'),
                'session_set-1-requested_duration':'03:00:00',
                'session_set-1-remote_instructions':remote_instructions,
                'session_set-1-agenda':agenda,
                'session_set-1-agenda_note':agenda_note,
                'session_set-TOTAL_FORMS':2,
                'session_set-INITIAL_FORMS':0}

        r = self.client.post(urlreverse("ietf.meeting.views.interim_request"),data)
        
        self.assertRedirects(r,urlreverse('ietf.meeting.views.upcoming'))
        meeting_count_after = Meeting.objects.filter(type='interim').count()
        self.assertEqual(meeting_count_after,meeting_count_before + 2)
        meetings = Meeting.objects.order_by('-id')[:2]
        # first meeting
        meeting = meetings[1]
        self.assertEqual(meeting.type_id,'interim')
        self.assertEqual(meeting.date,date)
        self.assertEqual(meeting.number,'interim-%s-%s-%s' % (date.year, group.acronym, next_num))
        self.assertEqual(meeting.city,city)
        self.assertEqual(meeting.country,country)
        self.assertEqual(meeting.time_zone,time_zone)
        self.assertEqual(meeting.session_set.count(),1)
        session = meeting.session_set.first()
        self.assertEqual(session.remote_instructions,remote_instructions)
        timeslot = session.official_timeslotassignment().timeslot
        self.assertEqual(timeslot.time,dt)
        self.assertEqual(timeslot.duration,duration)
        self.assertEqual(session.agenda_note,agenda_note)
        # second meeting
        meeting = meetings[0]
        self.assertEqual(meeting.type_id,'interim')
        self.assertEqual(meeting.date,date2)
        self.assertEqual(meeting.number,'interim-%s-%s-%s' % (date2.year, group.acronym, next_num2))
        self.assertEqual(meeting.city,city)
        self.assertEqual(meeting.country,country)
        self.assertEqual(meeting.time_zone,time_zone)
        self.assertEqual(meeting.session_set.count(),1)
        session = meeting.session_set.first()
        self.assertEqual(session.remote_instructions,remote_instructions)
        timeslot = session.official_timeslotassignment().timeslot
        self.assertEqual(timeslot.time,dt2)
        self.assertEqual(timeslot.duration,duration)
        self.assertEqual(session.agenda_note,agenda_note)


    def test_interim_pending(self):
        make_meeting_test_data()
        url = urlreverse('ietf.meeting.views.interim_pending')
        count = len(set(s.meeting_id for s in add_event_info_to_session_qs(Session.objects.filter(meeting__type='interim')).filter(current_status='apprw')))

        # unpriviledged user
        login_testing_unauthorized(self,"plain",url)
        r = self.client.get(url)
        self.assertEqual(r.status_code, 403) 
        
        # secretariat
        login_testing_unauthorized(self,"secretary",url)
        r = self.client.get(url)
        self.assertEqual(r.status_code, 200)
        q = PyQuery(r.content)
        self.assertEqual(len(q("#pending-interim-meetings-table tr"))-1, count)
        self.client.logout()


    def test_can_approve_interim_request(self):
        make_meeting_test_data()
        # unprivileged user
        user = User.objects.get(username='plain')
        group = Group.objects.get(acronym='mars')
        meeting = add_event_info_to_session_qs(Session.objects.filter(meeting__type='interim', group=group)).filter(current_status='apprw').first().meeting
        self.assertFalse(can_approve_interim_request(meeting=meeting,user=user))
        # Secretariat
        user = User.objects.get(username='secretary')
        self.assertTrue(can_approve_interim_request(meeting=meeting,user=user))
        # related AD
        user = User.objects.get(username='ad')
        self.assertTrue(can_approve_interim_request(meeting=meeting,user=user))
        # AD from other area
        user = User.objects.get(username='ops-ad')
        self.assertFalse(can_approve_interim_request(meeting=meeting,user=user))
        # AD from other area assigned as the WG AD anyhow (cross-area AD)
        user = RoleFactory(name_id='ad',group=group).person.user
        self.assertTrue(can_approve_interim_request(meeting=meeting,user=user))
        # WG Chair
        user = User.objects.get(username='marschairman')
        self.assertFalse(can_approve_interim_request(meeting=meeting,user=user))

    def test_can_view_interim_request(self):
        make_meeting_test_data()
        # unprivileged user
        user = User.objects.get(username='plain')
        group = Group.objects.get(acronym='mars')
        meeting = add_event_info_to_session_qs(Session.objects.filter(meeting__type='interim', group=group)).filter(current_status='apprw').first().meeting
        self.assertFalse(can_view_interim_request(meeting=meeting,user=user))
        # Secretariat
        user = User.objects.get(username='secretary')
        self.assertTrue(can_view_interim_request(meeting=meeting,user=user))
        # related AD
        user = User.objects.get(username='ad')
        self.assertTrue(can_view_interim_request(meeting=meeting,user=user))
        # other AD
        user = User.objects.get(username='ops-ad')
        self.assertTrue(can_view_interim_request(meeting=meeting,user=user))
        # WG Chair
        user = User.objects.get(username='marschairman')
        self.assertTrue(can_view_interim_request(meeting=meeting,user=user))
        # Other WG Chair
        user = User.objects.get(username='ameschairman')
        self.assertFalse(can_view_interim_request(meeting=meeting,user=user))

    def test_interim_request_details(self):
        make_meeting_test_data()
        meeting = add_event_info_to_session_qs(Session.objects.filter(meeting__type='interim', group__acronym='mars')).filter(current_status='apprw').first().meeting
        url = urlreverse('ietf.meeting.views.interim_request_details',kwargs={'number':meeting.number})
        login_testing_unauthorized(self,"secretary",url)
        r = self.client.get(url)
        self.assertEqual(r.status_code, 200)

    def test_interim_request_details_announcement(self):
        '''Test access to Announce / Skip Announce features'''
        make_meeting_test_data()
        date = datetime.date.today() + datetime.timedelta(days=30)
        group = Group.objects.get(acronym='mars')
        meeting = make_interim_meeting(group=group, date=date, status='scheda')
        url = urlreverse('ietf.meeting.views.interim_request_details',kwargs={'number':meeting.number})

        # Chair, no access
        self.client.login(username="marschairman", password="marschairman+password")
        r = self.client.get(url)
        self.assertEqual(r.status_code, 200)
        q = PyQuery(r.content)
        self.assertEqual(len(q("a.btn:contains('Announce')")),0)

        # Secretariat has access
        self.client.login(username="secretary", password="secretary+password")
        r = self.client.get(url)
        self.assertEqual(r.status_code, 200)
        q = PyQuery(r.content)
        self.assertEqual(len(q("a.btn:contains('Announce')")),2)

    def test_interim_request_disapprove(self):
        make_meeting_test_data()
        meeting = add_event_info_to_session_qs(Session.objects.filter(meeting__type='interim', group__acronym='mars')).filter(current_status='apprw').first().meeting
        url = urlreverse('ietf.meeting.views.interim_request_details',kwargs={'number':meeting.number})
        login_testing_unauthorized(self,"secretary",url)
        r = self.client.post(url,{'disapprove':'Disapprove'})
        self.assertRedirects(r, urlreverse('ietf.meeting.views.interim_pending'))
        for session in add_event_info_to_session_qs(meeting.session_set.all()):
            self.assertEqual(session.current_status,'disappr')

    def test_interim_request_cancel(self):
        make_meeting_test_data()
        meeting = add_event_info_to_session_qs(Session.objects.filter(meeting__type='interim', group__acronym='mars')).filter(current_status='apprw').first().meeting
        url = urlreverse('ietf.meeting.views.interim_request_details', kwargs={'number': meeting.number})
        # ensure no cancel button for unauthorized user
        self.client.login(username="ameschairman", password="ameschairman+password")
        r = self.client.get(url)
        self.assertEqual(r.status_code, 200)
        q = PyQuery(r.content)
        self.assertEqual(len(q("a.btn:contains('Cancel')")), 0)
        # ensure cancel button for authorized user
        self.client.login(username="marschairman", password="marschairman+password")
        r = self.client.get(url)
        self.assertEqual(r.status_code, 200)
        q = PyQuery(r.content)
        self.assertEqual(len(q("a.btn:contains('Cancel')")), 1)
        # ensure fail unauthorized
        url = urlreverse('ietf.meeting.views.interim_request_cancel', kwargs={'number': meeting.number})
        comments = 'Bob cannot make it'
        self.client.login(username="ameschairman", password="ameschairman+password")
        r = self.client.post(url, {'comments': comments})
        self.assertEqual(r.status_code, 403)
        # test cancelling before announcement
        self.client.login(username="marschairman", password="marschairman+password")
        length_before = len(outbox)
        r = self.client.post(url, {'comments': comments})
        self.assertRedirects(r, urlreverse('ietf.meeting.views.upcoming'))
        for session in add_event_info_to_session_qs(meeting.session_set.all()):
            self.assertEqual(session.current_status,'canceledpa')
            self.assertEqual(session.agenda_note, comments)
        self.assertEqual(len(outbox), length_before)     # no email notice
        # test cancelling after announcement
        meeting = add_event_info_to_session_qs(Session.objects.filter(meeting__type='interim', group__acronym='mars')).filter(current_status='sched').first().meeting
        url = urlreverse('ietf.meeting.views.interim_request_cancel', kwargs={'number': meeting.number})
        r = self.client.post(url, {'comments': comments})
        self.assertRedirects(r, urlreverse('ietf.meeting.views.upcoming'))
        for session in add_event_info_to_session_qs(meeting.session_set.all()):
            self.assertEqual(session.current_status,'canceled')
            self.assertEqual(session.agenda_note, comments)
        self.assertEqual(len(outbox), length_before + 1)
        self.assertIn('Interim Meeting Cancelled', outbox[-1]['Subject'])

    def test_interim_request_edit_no_notice(self):
        '''Edit a request.  No notice should go out if it hasn't been announced yet'''
        make_meeting_test_data()
        meeting = add_event_info_to_session_qs(Session.objects.filter(meeting__type='interim', group__acronym='mars')).filter(current_status='apprw').first().meeting
        group = meeting.session_set.first().group
        url = urlreverse('ietf.meeting.views.interim_request_edit', kwargs={'number': meeting.number})
        # test unauthorized access
        self.client.login(username="ameschairman", password="ameschairman+password")
        r = self.client.get(url)
        self.assertEqual(r.status_code, 403)
        # test authorized use
        login_testing_unauthorized(self, "secretary", url)
        r = self.client.get(url)
        self.assertEqual(r.status_code, 200)
        # post changes
        length_before = len(outbox)
        form_initial = r.context['form'].initial
        formset_initial =  r.context['formset'].forms[0].initial
        new_time = formset_initial['time'] + datetime.timedelta(hours=1)
        data = {'group':group.pk,
                'meeting_type':'single',
                'session_set-0-id':meeting.session_set.first().id,
                'session_set-0-date':formset_initial['date'].strftime('%Y-%m-%d'),
                'session_set-0-time':new_time.strftime('%H:%M'),
                'session_set-0-requested_duration': '00:30',
                'session_set-0-remote_instructions':formset_initial['remote_instructions'],
                #'session_set-0-agenda':formset_initial['agenda'],
                'session_set-0-agenda_note':formset_initial['agenda_note'],
                'session_set-TOTAL_FORMS':1,
                'session_set-INITIAL_FORMS':1}
        data.update(form_initial)
        r = self.client.post(url, data)
        self.assertRedirects(r, urlreverse('ietf.meeting.views.interim_request_details', kwargs={'number': meeting.number}))
        self.assertEqual(len(outbox),length_before)
        session = meeting.session_set.first()
        timeslot = session.official_timeslotassignment().timeslot
        self.assertEqual(timeslot.time,new_time)
        
    def test_interim_request_edit(self):
        '''Edit request.  Send notice of change'''
        make_meeting_test_data()
        meeting = add_event_info_to_session_qs(Session.objects.filter(meeting__type='interim', group__acronym='mars')).filter(current_status='sched').first().meeting
        group = meeting.session_set.first().group
        url = urlreverse('ietf.meeting.views.interim_request_edit', kwargs={'number': meeting.number})
        # test unauthorized access
        self.client.login(username="ameschairman", password="ameschairman+password")
        r = self.client.get(url)
        self.assertEqual(r.status_code, 403)
        # test authorized use
        login_testing_unauthorized(self, "secretary", url)
        r = self.client.get(url)
        self.assertEqual(r.status_code, 200)
        # post changes
        length_before = len(outbox)
        form_initial = r.context['form'].initial
        formset_initial =  r.context['formset'].forms[0].initial
        new_time = formset_initial['time'] + datetime.timedelta(hours=1)
        new_duration = formset_initial['requested_duration'] + datetime.timedelta(hours=1)
        data = {'group':group.pk,
                'meeting_type':'single',
                'session_set-0-id':meeting.session_set.first().id,
                'session_set-0-date':formset_initial['date'].strftime('%Y-%m-%d'),
                'session_set-0-time':new_time.strftime('%H:%M'),
                'session_set-0-requested_duration':self.strfdelta(new_duration, '{hours}:{minutes}'),
                'session_set-0-remote_instructions':formset_initial['remote_instructions'],
                #'session_set-0-agenda':formset_initial['agenda'],
                'session_set-0-agenda_note':formset_initial['agenda_note'],
                'session_set-TOTAL_FORMS':1,
                'session_set-INITIAL_FORMS':1}
        data.update(form_initial)
        r = self.client.post(url, data)
        self.assertRedirects(r, urlreverse('ietf.meeting.views.interim_request_details', kwargs={'number': meeting.number}))
        self.assertEqual(len(outbox),length_before+1)
        self.assertIn('CHANGED', outbox[-1]['Subject'])
        session = meeting.session_set.first()
        timeslot = session.official_timeslotassignment().timeslot
        self.assertEqual(timeslot.time,new_time)
        self.assertEqual(timeslot.duration,new_duration)
    
    def strfdelta(self, tdelta, fmt):
        d = {"days": tdelta.days}
        d["hours"], rem = divmod(tdelta.seconds, 3600)
        d["minutes"], d["seconds"] = divmod(rem, 60)
        return fmt.format(**d)

    def test_interim_request_details_permissions(self):
        make_meeting_test_data()
        meeting = add_event_info_to_session_qs(Session.objects.filter(meeting__type='interim', group__acronym='mars')).filter(current_status='apprw').first().meeting
        url = urlreverse('ietf.meeting.views.interim_request_details',kwargs={'number':meeting.number})

        # unprivileged user
        login_testing_unauthorized(self,"plain",url)
        r = self.client.get(url)
        self.assertEqual(r.status_code, 403)

    def test_send_interim_approval_request(self):
        make_meeting_test_data()
        meeting = add_event_info_to_session_qs(Session.objects.filter(meeting__type='interim', group__acronym='mars')).filter(current_status='apprw').first().meeting
        length_before = len(outbox)
        send_interim_approval_request(meetings=[meeting])
        self.assertEqual(len(outbox),length_before+1)
        self.assertIn('New Interim Meeting Request', outbox[-1]['Subject'])

    def test_send_interim_cancellation_notice(self):
        make_meeting_test_data()
        meeting = add_event_info_to_session_qs(Session.objects.filter(meeting__type='interim', group__acronym='mars')).filter(current_status='sched').first().meeting
        length_before = len(outbox)
        send_interim_cancellation_notice(meeting=meeting)
        self.assertEqual(len(outbox),length_before+1)
        self.assertIn('Interim Meeting Cancelled', outbox[-1]['Subject'])

    def test_send_interim_minutes_reminder(self):
        make_meeting_test_data()
        group = Group.objects.get(acronym='mars')
        date = datetime.datetime.today() - datetime.timedelta(days=10)
        meeting = make_interim_meeting(group=group, date=date, status='sched')
        length_before = len(outbox)
        send_interim_minutes_reminder(meeting=meeting)
        self.assertEqual(len(outbox),length_before+1)
        self.assertIn('Action Required: Minutes', outbox[-1]['Subject'])


    def test_group_ical(self):
        make_meeting_test_data()
        meeting = Meeting.objects.filter(type='interim', session__group__acronym='mars').first()
        s1 = Session.objects.filter(meeting=meeting, group__acronym="mars").first()
        a1 = s1.official_timeslotassignment()
        t1 = a1.timeslot
        # Create an extra session
        t2 = TimeSlotFactory.create(meeting=meeting, time=datetime.datetime.combine(meeting.date, datetime.time(11, 30)))
        s2 = SessionFactory.create(meeting=meeting, group=s1.group, add_to_schedule=False)
        SchedTimeSessAssignment.objects.create(timeslot=t2, session=s2, schedule=meeting.schedule)
        #
        url = urlreverse('ietf.meeting.views.ical_agenda', kwargs={'num':meeting.number, 'acronym':s1.group.acronym, })
        r = self.client.get(url)
        self.assertEqual(r.get('Content-Type'), "text/calendar")
        self.assertContains(r, 'BEGIN:VEVENT')
        self.assertEqual(r.content.count(b'UID'), 2)
        self.assertContains(r, 'SUMMARY:mars - Martian Special Interest Group')
        self.assertContains(r, t1.time.strftime('%Y%m%dT%H%M%S'))
        self.assertContains(r, t2.time.strftime('%Y%m%dT%H%M%S'))
        self.assertContains(r, 'END:VEVENT')
        #
        url = urlreverse('ietf.meeting.views.ical_agenda', kwargs={'num':meeting.number, 'session_id':s1.id, })
        r = self.client.get(url)
        self.assertEqual(r.get('Content-Type'), "text/calendar")
        self.assertContains(r, 'BEGIN:VEVENT')
        self.assertEqual(r.content.count(b'UID'), 1)
        self.assertContains(r, 'SUMMARY:mars - Martian Special Interest Group')
        self.assertContains(r, t1.time.strftime('%Y%m%dT%H%M%S'))
        self.assertNotContains(r, t2.time.strftime('%Y%m%dT%H%M%S'))
        self.assertContains(r, 'END:VEVENT')


class AjaxTests(TestCase):
    def test_ajax_get_utc(self):
        # test bad queries
        url = urlreverse('ietf.meeting.views.ajax_get_utc') + "?date=2016-1-1&time=badtime&timezone=UTC"
        r = self.client.get(url)
        self.assertEqual(r.status_code, 200)
        data = r.json()
        self.assertEqual(data["error"], True)
        url = urlreverse('ietf.meeting.views.ajax_get_utc') + "?date=2016-1-1&time=25:99&timezone=UTC"
        r = self.client.get(url)
        self.assertEqual(r.status_code, 200)
        data = r.json()
        self.assertEqual(data["error"], True)
        url = urlreverse('ietf.meeting.views.ajax_get_utc') + "?date=2016-1-1&time=10:00am&timezone=UTC"
        r = self.client.get(url)
        self.assertEqual(r.status_code, 200)
        data = r.json()
        self.assertEqual(data["error"], True)
        # test good query
        url = urlreverse('ietf.meeting.views.ajax_get_utc') + "?date=2016-1-1&time=12:00&timezone=America/Los_Angeles"
        r = self.client.get(url)
        self.assertEqual(r.status_code, 200)
        data = r.json()
        self.assertIn('timezone', data)
        self.assertIn('time', data)
        self.assertIn('utc', data)
        self.assertNotIn('error', data)
        self.assertEqual(data['utc'], '20:00')

class FloorPlanTests(TestCase):
    def setUp(self):
        pass

    def tearDown(self):
        pass

    def test_floor_plan_page(self):
        make_meeting_test_data()
        meeting = Meeting.objects.filter(type_id='ietf').order_by('id').last()
        floorplan = FloorPlanFactory.create(meeting=meeting)

        url = urlreverse('ietf.meeting.views.floor_plan')
        r = self.client.get(url)
        self.assertEqual(r.status_code, 200)

        url = urlreverse('ietf.meeting.views.floor_plan', kwargs={'floor': xslugify(floorplan.name)} )
        r = self.client.get(url)
        self.assertEqual(r.status_code, 200)

class IphoneAppJsonTests(TestCase):
    def setUp(self):
        pass

    def tearDown(self):
        pass

    def test_iphone_app_json_interim(self):
        make_meeting_test_data()
        meeting = Meeting.objects.filter(type_id='interim').order_by('id').last()
        url = urlreverse('ietf.meeting.views.json_agenda',kwargs={'num':meeting.number})
        r = self.client.get(url)
        self.assertEqual(r.status_code,200)
        data = r.json()
        self.assertIn(meeting.number, data.keys())
        jsessions = [ s for s in data[meeting.number] if s['objtype'] == 'session' ]
        msessions = meeting.session_set.exclude(type__in=['lead','offagenda','break','reg'])
        self.assertEqual(len(jsessions), msessions.count())
        for s in jsessions:
            self.assertTrue(msessions.filter(group__acronym=s['group']['acronym']).exists())

    def test_iphone_app_json(self):
        make_meeting_test_data()
        meeting = Meeting.objects.filter(type_id='ietf').order_by('id').last()
        floorplan = FloorPlanFactory.create(meeting=meeting)
        for room in meeting.room_set.all():
            room.floorplan = floorplan
            room.x1 = random.randint(0,100)
            room.y1 = random.randint(0,100)
            room.x2 = random.randint(0,100)
            room.y2 = random.randint(0,100)
            room.save()
        url = urlreverse('ietf.meeting.views.json_agenda',kwargs={'num':meeting.number})
        r = self.client.get(url)
        self.assertEqual(r.status_code,200)
        data = r.json()
        self.assertIn(meeting.number, data.keys())
        jsessions = [ s for s in data[meeting.number] if s['objtype'] == 'session' ]
        msessions = meeting.session_set.exclude(type__in=['lead','offagenda','break','reg'])
        self.assertEqual(len(jsessions), msessions.count())
        for s in jsessions:
            self.assertTrue(msessions.filter(group__acronym=s['group']['acronym']).exists())

class FinalizeProceedingsTests(TestCase):
    @patch('urllib.request.urlopen')
    def test_finalize_proceedings(self, mock_urlopen):
        mock_urlopen.return_value = BytesIO(b'[{"LastName":"Smith","FirstName":"John","Company":"ABC","Country":"US"}]')
        make_meeting_test_data()
        meeting = Meeting.objects.filter(type_id='ietf').order_by('id').last()
        meeting.session_set.filter(group__acronym='mars').first().sessionpresentation_set.create(document=Document.objects.filter(type='draft').first(),rev=None)

        url = urlreverse('ietf.meeting.views.finalize_proceedings',kwargs={'num':meeting.number})
        login_testing_unauthorized(self,"secretary",url)
        r = self.client.get(url)
        self.assertEqual(r.status_code, 200)

        self.assertEqual(meeting.proceedings_final,False)
        self.assertEqual(meeting.session_set.filter(group__acronym="mars").first().sessionpresentation_set.filter(document__type="draft").first().rev,None)
        r = self.client.post(url,{'finalize':1})
        self.assertEqual(r.status_code, 302)
        meeting = Meeting.objects.get(pk=meeting.pk)
        self.assertEqual(meeting.proceedings_final,True)
        self.assertEqual(meeting.session_set.filter(group__acronym="mars").first().sessionpresentation_set.filter(document__type="draft").first().rev,'00')
 
class MaterialsTests(TestCase):

    def setUp(self):
        self.materials_dir = self.tempdir('materials')
        self.staging_dir = self.tempdir('staging')
        if not os.path.exists(self.materials_dir):
            os.mkdir(self.materials_dir)
        self.saved_agenda_path = settings.AGENDA_PATH
        settings.AGENDA_PATH = self.materials_dir
        self.saved_staging_path = settings.SLIDE_STAGING_PATH
        settings.SLIDE_STAGING_PATH = self.staging_dir

    def tearDown(self):
        settings.AGENDA_PATH = self.saved_agenda_path
        settings.SLIDE_STAGING_PATH = self.saved_staging_path
        shutil.rmtree(self.materials_dir)
        shutil.rmtree(self.staging_dir)

    def crawl_materials(self, url, top):
        seen = set()
        def follow(url):
            seen.add(url)
            r = self.client.get(url)
            self.assertEqual(r.status_code, 200)
            if not ('.' in url and url.rsplit('.', 1)[1] in ['tgz', 'pdf', ]):
                if r.content:
                    page = unicontent(r)
                    soup = BeautifulSoup(page, 'html.parser')
                    for a in soup('a'):
                        href = a.get('href')
                        path = urlparse(href).path
                        if (path and path not in seen and path.startswith(top)):
                            follow(path)
        follow(url)
    
    def test_upload_bluesheets(self):
        session = SessionFactory(meeting__type_id='ietf')
        url = urlreverse('ietf.meeting.views.upload_session_bluesheets',kwargs={'num':session.meeting.number,'session_id':session.id})
        login_testing_unauthorized(self,"secretary",url)
        r = self.client.get(url)
        self.assertEqual(r.status_code, 200)
        q = PyQuery(r.content)
        self.assertIn('Upload', str(q("title")))
        self.assertFalse(session.sessionpresentation_set.exists())
        test_file = StringIO('%PDF-1.4\n%âãÏÓ\nthis is some text for a test')
        test_file.name = "not_really.pdf"
        r = self.client.post(url,dict(file=test_file))
        self.assertEqual(r.status_code, 302)
        bs_doc = session.sessionpresentation_set.filter(document__type_id='bluesheets').first().document
        self.assertEqual(bs_doc.rev,'00')
        r = self.client.get(url)
        self.assertEqual(r.status_code, 200)
        q = PyQuery(r.content)
        self.assertIn('Revise', str(q("title")))
        test_file = StringIO('%PDF-1.4\n%âãÏÓ\nthis is some different text for a test')
        test_file.name = "also_not_really.pdf"
        r = self.client.post(url,dict(file=test_file))
        self.assertEqual(r.status_code, 302)
        bs_doc = Document.objects.get(pk=bs_doc.pk)
        self.assertEqual(bs_doc.rev,'01')
    
    def test_upload_bluesheets_chair_access(self):
        make_meeting_test_data()
        mars = Group.objects.get(acronym='mars')
        session=SessionFactory(meeting__type_id='ietf',group=mars)
        url = urlreverse('ietf.meeting.views.upload_session_bluesheets',kwargs={'num':session.meeting.number,'session_id':session.id})
        self.client.login(username="marschairman", password="marschairman+password")
        r = self.client.get(url)
        self.assertEqual(r.status_code, 403)

    def test_upload_bluesheets_interim(self):
        session=SessionFactory(meeting__type_id='interim')
        url = urlreverse('ietf.meeting.views.upload_session_bluesheets',kwargs={'num':session.meeting.number,'session_id':session.id})
        login_testing_unauthorized(self,"secretary",url)
        r = self.client.get(url)
        self.assertEqual(r.status_code, 200)
        q = PyQuery(r.content)
        self.assertIn('Upload', str(q("title")))
        self.assertFalse(session.sessionpresentation_set.exists())
        test_file = StringIO('%PDF-1.4\n%âãÏÓ\nthis is some text for a test')
        test_file.name = "not_really.pdf"
        r = self.client.post(url,dict(file=test_file))
        self.assertEqual(r.status_code, 302)
        bs_doc = session.sessionpresentation_set.filter(document__type_id='bluesheets').first().document
        self.assertEqual(bs_doc.rev,'00')

    def test_upload_bluesheets_interim_chair_access(self):
        make_meeting_test_data()
        mars = Group.objects.get(acronym='mars')
        session=SessionFactory(meeting__type_id='interim',group=mars)
        url = urlreverse('ietf.meeting.views.upload_session_bluesheets',kwargs={'num':session.meeting.number,'session_id':session.id})
        self.client.login(username="marschairman", password="marschairman+password")
        r = self.client.get(url)
        self.assertEqual(r.status_code, 200)
        q = PyQuery(r.content)
        self.assertIn('Upload', str(q("title")))
        

    def test_upload_minutes_agenda(self):
        for doctype in ('minutes','agenda'):
            session = SessionFactory(meeting__type_id='ietf')
            if doctype == 'minutes':
                url = urlreverse('ietf.meeting.views.upload_session_minutes',kwargs={'num':session.meeting.number,'session_id':session.id})
            else:
                url = urlreverse('ietf.meeting.views.upload_session_agenda',kwargs={'num':session.meeting.number,'session_id':session.id})
            self.client.logout()
            login_testing_unauthorized(self,"secretary",url)
            r = self.client.get(url)
            self.assertEqual(r.status_code, 200)
            q = PyQuery(r.content)
            self.assertIn('Upload', str(q("Title")))
            self.assertFalse(session.sessionpresentation_set.exists())
            self.assertFalse(q('form input[type="checkbox"]'))
    
            session2 = SessionFactory(meeting=session.meeting,group=session.group)
            r = self.client.get(url)
            self.assertEqual(r.status_code, 200)
            q = PyQuery(r.content)
            self.assertTrue(q('form input[type="checkbox"]'))
    
            test_file = BytesIO(b'this is some text for a test')
            test_file.name = "not_really.json"
            r = self.client.post(url,dict(file=test_file))
            self.assertEqual(r.status_code, 200)
            q = PyQuery(r.content)
            self.assertTrue(q('form .has-error'))
    
            test_file = BytesIO(b'this is some text for a test'*1510000)
            test_file.name = "not_really.pdf"
            r = self.client.post(url,dict(file=test_file))
            self.assertEqual(r.status_code, 200)
            q = PyQuery(r.content)
            self.assertTrue(q('form .has-error'))
    
            test_file = BytesIO(b'<html><frameset><frame src="foo.html"></frame><frame src="bar.html"></frame></frameset></html>')
            test_file.name = "not_really.html"
            r = self.client.post(url,dict(file=test_file))
            self.assertEqual(r.status_code, 200)
            q = PyQuery(r.content)
            self.assertTrue(q('form .has-error'))

            # Test html sanitization
            test_file = BytesIO(b'<html><head><title>Title</title></head><body><h1>Title</h1><section>Some text</section></body></html>')
            test_file.name = "some.html"
            r = self.client.post(url,dict(file=test_file))
            self.assertEqual(r.status_code, 302)
            doc = session.sessionpresentation_set.filter(document__type_id=doctype).first().document
            self.assertEqual(doc.rev,'00')
            text = doc.text()
            self.assertIn('Some text', text)
            self.assertNotIn('<section>', text)
            self.assertIn('charset="utf-8"', text)

            # txt upload
            test_file = BytesIO(b'This is some text for a test, with the word\nvirtual at the beginning of a line.')
            test_file.name = "some.txt"
            r = self.client.post(url,dict(file=test_file,apply_to_all=False))
            self.assertEqual(r.status_code, 302)
            doc = session.sessionpresentation_set.filter(document__type_id=doctype).first().document
            self.assertEqual(doc.rev,'01')
            self.assertFalse(session2.sessionpresentation_set.filter(document__type_id=doctype))
    
            r = self.client.get(url)
            self.assertEqual(r.status_code, 200)
            q = PyQuery(r.content)
            self.assertIn('Revise', str(q("Title")))
            test_file = BytesIO(b'this is some different text for a test')
            test_file.name = "also_some.txt"
            r = self.client.post(url,dict(file=test_file,apply_to_all=True))
            self.assertEqual(r.status_code, 302)
            doc = Document.objects.get(pk=doc.pk)
            self.assertEqual(doc.rev,'02')
            self.assertTrue(session2.sessionpresentation_set.filter(document__type_id=doctype))

            # Test bad encoding
            test_file = BytesIO('<html><h1>Title</h1><section>Some\x93text</section></html>'.encode('latin1'))
            test_file.name = "some.html"
            r = self.client.post(url,dict(file=test_file))
            self.assertContains(r, 'Could not identify the file encoding')
            doc = Document.objects.get(pk=doc.pk)
            self.assertEqual(doc.rev,'02')

            # Verify that we don't have dead links
            url = url=urlreverse('ietf.meeting.views.session_details', kwargs={'num':session.meeting.number, 'acronym': session.group.acronym})
            top = '/meeting/%s/' % session.meeting.number
            self.crawl_materials(url=url, top=top)

    def test_upload_minutes_agenda_unscheduled(self):
        for doctype in ('minutes','agenda'):
            session = SessionFactory(meeting__type_id='ietf', add_to_schedule=False)
            if doctype == 'minutes':
                url = urlreverse('ietf.meeting.views.upload_session_minutes',kwargs={'num':session.meeting.number,'session_id':session.id})
            else:
                url = urlreverse('ietf.meeting.views.upload_session_agenda',kwargs={'num':session.meeting.number,'session_id':session.id})
            self.client.logout()
            login_testing_unauthorized(self,"secretary",url)
            r = self.client.get(url)
            self.assertEqual(r.status_code, 200)
            q = PyQuery(r.content)
            self.assertIn('Upload', str(q("Title")))
            self.assertFalse(session.sessionpresentation_set.exists())
            self.assertFalse(q('form input[type="checkbox"]'))

            test_file = BytesIO(b'this is some text for a test')
            test_file.name = "not_really.txt"
            r = self.client.post(url,dict(file=test_file,apply_to_all=False))
            self.assertEqual(r.status_code, 410)

    def test_upload_minutes_agenda_interim(self):
        session=SessionFactory(meeting__type_id='interim')
        for doctype in ('minutes','agenda'):
            if doctype=='minutes':
                url = urlreverse('ietf.meeting.views.upload_session_minutes',kwargs={'num':session.meeting.number,'session_id':session.id})
            else:
                url = urlreverse('ietf.meeting.views.upload_session_agenda',kwargs={'num':session.meeting.number,'session_id':session.id})
            self.client.logout()
            login_testing_unauthorized(self,"secretary",url)
            r = self.client.get(url)
            self.assertEqual(r.status_code, 200)
            q = PyQuery(r.content)
            self.assertIn('Upload', str(q("title")))
            self.assertFalse(session.sessionpresentation_set.filter(document__type_id=doctype))
            test_file = BytesIO(b'this is some text for a test')
            test_file.name = "not_really.txt"
            r = self.client.post(url,dict(file=test_file))
            self.assertEqual(r.status_code, 302)
            doc = session.sessionpresentation_set.filter(document__type_id=doctype).first().document
            self.assertEqual(doc.rev,'00')

            # Verify that we don't have dead links
            url = url=urlreverse('ietf.meeting.views.session_details', kwargs={'num':session.meeting.number, 'acronym': session.group.acronym})
            top = '/meeting/%s/' % session.meeting.number
            self.crawl_materials(url=url, top=top)

    def test_upload_slides(self):

        session1 = SessionFactory(meeting__type_id='ietf')
        session2 = SessionFactory(meeting=session1.meeting,group=session1.group)
        url = urlreverse('ietf.meeting.views.upload_session_slides',kwargs={'num':session1.meeting.number,'session_id':session1.id})
        login_testing_unauthorized(self,"secretary",url)
        r = self.client.get(url)
        self.assertEqual(r.status_code, 200)
        q = PyQuery(r.content)
        self.assertIn('Upload', str(q("title")))
        self.assertFalse(session1.sessionpresentation_set.filter(document__type_id='slides'))
        test_file = BytesIO(b'this is not really a slide')
        test_file.name = 'not_really.txt'
        r = self.client.post(url,dict(file=test_file,title='a test slide file',apply_to_all=True))
        self.assertEqual(r.status_code, 302)
        self.assertEqual(session1.sessionpresentation_set.count(),1) 
        self.assertEqual(session2.sessionpresentation_set.count(),1) 
        sp = session2.sessionpresentation_set.first()
        self.assertEqual(sp.document.name, 'slides-%s-%s-a-test-slide-file' % (session1.meeting.number,session1.group.acronym ) )
        self.assertEqual(sp.order,1)

        url = urlreverse('ietf.meeting.views.upload_session_slides',kwargs={'num':session2.meeting.number,'session_id':session2.id})
        test_file = BytesIO(b'some other thing still not slidelike')
        test_file.name = 'also_not_really.txt'
        r = self.client.post(url,dict(file=test_file,title='a different slide file',apply_to_all=False))
        self.assertEqual(r.status_code, 302)
        self.assertEqual(session1.sessionpresentation_set.count(),1)
        self.assertEqual(session2.sessionpresentation_set.count(),2)
        sp = session2.sessionpresentation_set.get(document__name__endswith='-a-different-slide-file')
        self.assertEqual(sp.order,2)
        self.assertEqual(sp.rev,'00')
        self.assertEqual(sp.document.rev,'00')

        url = urlreverse('ietf.meeting.views.upload_session_slides',kwargs={'num':session2.meeting.number,'session_id':session2.id,'name':session2.sessionpresentation_set.get(order=2).document.name})
        r = self.client.get(url)
        self.assertTrue(r.status_code, 200)
        q = PyQuery(r.content)
        self.assertIn('Revise', str(q("title")))
        test_file = BytesIO(b'new content for the second slide deck')
        test_file.name = 'doesnotmatter.txt'
        r = self.client.post(url,dict(file=test_file,title='rename the presentation',apply_to_all=False))
        self.assertEqual(r.status_code, 302)
        self.assertEqual(session1.sessionpresentation_set.count(),1)
        self.assertEqual(session2.sessionpresentation_set.count(),2)
        sp = session2.sessionpresentation_set.get(order=2)
        self.assertEqual(sp.rev,'01')
        self.assertEqual(sp.document.rev,'01')
 
    def test_remove_sessionpresentation(self):
        session = SessionFactory(meeting__type_id='ietf')
        doc = DocumentFactory(type_id='slides')
        session.sessionpresentation_set.create(document=doc)

        url = urlreverse('ietf.meeting.views.remove_sessionpresentation',kwargs={'num':session.meeting.number,'session_id':session.id,'name':'no-such-doc'})
        response = self.client.get(url)
        self.assertEqual(response.status_code, 404)

        url = urlreverse('ietf.meeting.views.remove_sessionpresentation',kwargs={'num':session.meeting.number,'session_id':0,'name':doc.name})
        response = self.client.get(url)
        self.assertEqual(response.status_code, 404)

        url = urlreverse('ietf.meeting.views.remove_sessionpresentation',kwargs={'num':session.meeting.number,'session_id':session.id,'name':doc.name})
        login_testing_unauthorized(self,"secretary",url)
        response = self.client.get(url)
        self.assertEqual(response.status_code, 200)

        self.assertEqual(1,session.sessionpresentation_set.count())
        response = self.client.post(url,{'remove_session':''})
        self.assertEqual(response.status_code, 302)
        self.assertEqual(0,session.sessionpresentation_set.count())
        self.assertEqual(2,doc.docevent_set.count())

    def test_propose_session_slides(self):
        for type_id in ['ietf','interim']:
            session = SessionFactory(meeting__type_id=type_id)
            chair = RoleFactory(group=session.group,name_id='chair').person
            session.meeting.importantdate_set.create(name_id='revsub',date=datetime.date.today()+datetime.timedelta(days=20))
            newperson = PersonFactory()
            
            session_overview_url = urlreverse('ietf.meeting.views.session_details',kwargs={'num':session.meeting.number,'acronym':session.group.acronym})
            propose_url = urlreverse('ietf.meeting.views.propose_session_slides', kwargs={'session_id':session.pk, 'num': session.meeting.number})    

            r = self.client.get(session_overview_url)
            self.assertEqual(r.status_code,200)
            q = PyQuery(r.content)
            self.assertFalse(q('#uploadslides'))
            self.assertFalse(q('#proposeslides'))

            self.client.login(username=newperson.user.username,password=newperson.user.username+"+password")
            r = self.client.get(session_overview_url)
            self.assertEqual(r.status_code,200)
            q = PyQuery(r.content)
            self.assertTrue(q('#proposeslides'))
            self.client.logout()

            login_testing_unauthorized(self,newperson.user.username,propose_url)
            r = self.client.get(propose_url)
            self.assertEqual(r.status_code,200)
            test_file = BytesIO(b'this is not really a slide')
            test_file.name = 'not_really.txt'
            empty_outbox()
            r = self.client.post(propose_url,dict(file=test_file,title='a test slide file',apply_to_all=True))
            self.assertEqual(r.status_code, 302)
            session = Session.objects.get(pk=session.pk)
            self.assertEqual(session.slidesubmission_set.count(),1)
            self.assertEqual(len(outbox),1)

            r = self.client.get(session_overview_url)
            self.assertEqual(r.status_code, 200)
            q = PyQuery(r.content)
            self.assertEqual(len(q('#proposedslidelist p')), 1)

            SlideSubmissionFactory(session = session)

            self.client.logout()
            self.client.login(username=chair.user.username, password=chair.user.username+"+password")
            r = self.client.get(session_overview_url)
            self.assertEqual(r.status_code, 200)
            q = PyQuery(r.content)
            self.assertEqual(len(q('#proposedslidelist p')), 2)
            self.client.logout()

    def test_disapprove_proposed_slides(self):
        submission = SlideSubmissionFactory()
        submission.session.meeting.importantdate_set.create(name_id='revsub',date=datetime.date.today()+datetime.timedelta(days=20))
        chair = RoleFactory(group=submission.session.group,name_id='chair').person
        url = urlreverse('ietf.meeting.views.approve_proposed_slides', kwargs={'slidesubmission_id':submission.pk,'num':submission.session.meeting.number})
        login_testing_unauthorized(self, chair.user.username, url)
        r = self.client.get(url)
        self.assertEqual(r.status_code,200)
        r = self.client.post(url,dict(title='some title',disapprove="disapprove"))
        self.assertEqual(r.status_code,302)
        self.assertEqual(SlideSubmission.objects.count(), 0)

    def test_approve_proposed_slides(self):
        submission = SlideSubmissionFactory()
        session = submission.session
        session.meeting.importantdate_set.create(name_id='revsub',date=datetime.date.today()+datetime.timedelta(days=20))
        chair = RoleFactory(group=submission.session.group,name_id='chair').person
        url = urlreverse('ietf.meeting.views.approve_proposed_slides', kwargs={'slidesubmission_id':submission.pk,'num':submission.session.meeting.number})
        login_testing_unauthorized(self, chair.user.username, url)
        r = self.client.get(url)
        self.assertEqual(r.status_code,200)
        r = self.client.post(url,dict(title='different title',approve='approve'))
        self.assertEqual(r.status_code,302)
        self.assertEqual(SlideSubmission.objects.count(), 0)
        self.assertEqual(session.sessionpresentation_set.count(),1)
        self.assertEqual(session.sessionpresentation_set.first().document.title,'different title')

    def test_approve_proposed_slides_multisession_apply_one(self):
        submission = SlideSubmissionFactory(session__meeting__type_id='ietf')
        session1 = submission.session
        session2 = SessionFactory(group=submission.session.group, meeting=submission.session.meeting)
        submission.session.meeting.importantdate_set.create(name_id='revsub',date=datetime.date.today()+datetime.timedelta(days=20))
        chair = RoleFactory(group=submission.session.group,name_id='chair').person
        url = urlreverse('ietf.meeting.views.approve_proposed_slides', kwargs={'slidesubmission_id':submission.pk,'num':submission.session.meeting.number})
        login_testing_unauthorized(self, chair.user.username, url)
        r = self.client.get(url)
        self.assertEqual(r.status_code,200)
        q = PyQuery(r.content)
        self.assertTrue(q('#id_apply_to_all'))
        r = self.client.post(url,dict(title='yet another title',approve='approve'))
        self.assertEqual(r.status_code,302)
        self.assertEqual(session1.sessionpresentation_set.count(),1)
        self.assertEqual(session2.sessionpresentation_set.count(),0)

    def test_approve_proposed_slides_multisession_apply_all(self):
        submission = SlideSubmissionFactory(session__meeting__type_id='ietf')
        session1 = submission.session
        session2 = SessionFactory(group=submission.session.group, meeting=submission.session.meeting)
        submission.session.meeting.importantdate_set.create(name_id='revsub',date=datetime.date.today()+datetime.timedelta(days=20))
        chair = RoleFactory(group=submission.session.group,name_id='chair').person
        url = urlreverse('ietf.meeting.views.approve_proposed_slides', kwargs={'slidesubmission_id':submission.pk,'num':submission.session.meeting.number})
        login_testing_unauthorized(self, chair.user.username, url)
        r = self.client.get(url)
        self.assertEqual(r.status_code,200)
        r = self.client.post(url,dict(title='yet another title',apply_to_all=1,approve='approve'))
        self.assertEqual(r.status_code,302)
        self.assertEqual(session1.sessionpresentation_set.count(),1)
        self.assertEqual(session2.sessionpresentation_set.count(),1)

    def test_submit_and_approve_multiple_versions(self):
        session = SessionFactory(meeting__type_id='ietf')
        chair = RoleFactory(group=session.group,name_id='chair').person
        session.meeting.importantdate_set.create(name_id='revsub',date=datetime.date.today()+datetime.timedelta(days=20))
        newperson = PersonFactory()
        
        propose_url = urlreverse('ietf.meeting.views.propose_session_slides', kwargs={'session_id':session.pk, 'num': session.meeting.number})          
        
        login_testing_unauthorized(self,newperson.user.username,propose_url)
        test_file = BytesIO(b'this is not really a slide')
        test_file.name = 'not_really.txt'
        r = self.client.post(propose_url,dict(file=test_file,title='a test slide file',apply_to_all=True))
        self.assertEqual(r.status_code, 302)
        self.client.logout()

        submission = SlideSubmission.objects.get(session = session)

        approve_url = urlreverse('ietf.meeting.views.approve_proposed_slides', kwargs={'slidesubmission_id':submission.pk,'num':submission.session.meeting.number})
        login_testing_unauthorized(self, chair.user.username, approve_url)
        r = self.client.post(approve_url,dict(title=submission.title,approve='approve'))
        self.assertEqual(r.status_code,302)
        self.client.logout()

        self.assertEqual(session.sessionpresentation_set.first().document.rev,'00')

        login_testing_unauthorized(self,newperson.user.username,propose_url)
        test_file = BytesIO(b'this is not really a slide, but it is another version of it')
        test_file.name = 'not_really.txt'
        r = self.client.post(propose_url,dict(file=test_file,title='a test slide file',apply_to_all=True))
        self.assertEqual(r.status_code, 302)

        test_file = BytesIO(b'this is not really a slide, but it is third version of it')
        test_file.name = 'not_really.txt'
        r = self.client.post(propose_url,dict(file=test_file,title='a test slide file',apply_to_all=True))
        self.assertEqual(r.status_code, 302)
        self.client.logout()       

        (first_submission, second_submission) = SlideSubmission.objects.filter(session=session).order_by('id')

        approve_url = urlreverse('ietf.meeting.views.approve_proposed_slides', kwargs={'slidesubmission_id':second_submission.pk,'num':second_submission.session.meeting.number})
        login_testing_unauthorized(self, chair.user.username, approve_url)
        r = self.client.post(approve_url,dict(title=submission.title,approve='approve'))
        self.assertEqual(r.status_code,302)

        disapprove_url = urlreverse('ietf.meeting.views.approve_proposed_slides', kwargs={'slidesubmission_id':first_submission.pk,'num':first_submission.session.meeting.number})
        r = self.client.post(disapprove_url,dict(title='some title',disapprove="disapprove"))
        self.assertEqual(r.status_code,302)
        self.client.logout()

        self.assertEqual(SlideSubmission.objects.count(),0)
        self.assertEqual(session.sessionpresentation_set.first().document.rev,'01')
        path = os.path.join(submission.session.meeting.get_materials_path(),'slides')
        filename = os.path.join(path,session.sessionpresentation_set.first().document.name+'-01.txt')
        self.assertTrue(os.path.exists(filename))
        contents = io.open(filename,'r').read()
        self.assertIn('third version', contents)


class SessionTests(TestCase):

    def test_meeting_requests(self):
        meeting = MeetingFactory(type_id='ietf')
        area = GroupFactory(type_id='area')
        requested_session = SessionFactory(meeting=meeting,group__parent=area,status_id='schedw',add_to_schedule=False)
        not_meeting = SessionFactory(meeting=meeting,group__parent=area,status_id='notmeet',add_to_schedule=False)
        url = urlreverse('ietf.meeting.views.meeting_requests',kwargs={'num':meeting.number})
        r = self.client.get(url)
        self.assertContains(r, requested_session.group.acronym)
        self.assertContains(r, not_meeting.group.acronym)

    def test_request_minutes(self):
        meeting = MeetingFactory(type_id='ietf')
        area = GroupFactory(type_id='area')
        has_minutes = SessionFactory(meeting=meeting,group__parent=area)
        has_no_minutes = SessionFactory(meeting=meeting,group__parent=area)
        SessionPresentation.objects.create(session=has_minutes,document=DocumentFactory(type_id='minutes'))

        empty_outbox()
        url = urlreverse('ietf.meeting.views.request_minutes',kwargs={'num':meeting.number})
        login_testing_unauthorized(self,"secretary",url)
        r = self.client.get(url)
        self.assertNotContains(r, has_minutes.group.acronym.upper())
        self.assertContains(r, has_no_minutes.group.acronym.upper())
        r = self.client.post(url,{'to':'wgchairs@ietf.org',
                                  'cc': 'irsg@irtf.org',
                                  'subject': 'I changed the subject',
                                  'body': 'corpus',
                                 })
        self.assertEqual(r.status_code,302)
        self.assertEqual(len(outbox),1)<|MERGE_RESOLUTION|>--- conflicted
+++ resolved
@@ -433,16 +433,10 @@
         response = self.client.get(url)
         self.assertContains(response, 'test acknowledgements')
 
-<<<<<<< HEAD
-    @patch('urllib.request.urlopen')
-    def test_proceedings_attendees(self, mock_urlopen):
-        mock_urlopen.return_value = BytesIO(b'[{"LastName":"Smith","FirstName":"John","Company":"ABC","Country":"US"}]')
-=======
     @patch('ietf.meeting.utils.requests.get')
     def test_proceedings_attendees(self, mockobj):
         mockobj.return_value.text = b'[{"LastName":"Smith","FirstName":"John","Company":"ABC","Country":"US"}]'
         mockobj.return_value.json = lambda: json.loads(b'[{"LastName":"Smith","FirstName":"John","Company":"ABC","Country":"US"}]')
->>>>>>> 5cecc0be
         make_meeting_test_data()
         meeting = MeetingFactory(type_id='ietf', date=datetime.date(2016,7,14), number="96")
         finalize(meeting)
