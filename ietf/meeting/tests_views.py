--- conflicted
+++ resolved
@@ -66,7 +66,9 @@
 def assert_ical_response_is_valid(test_inst, response, expected_event_summaries=None, expected_event_count=None):
     """Validate an HTTP response containing iCal data
 
-    Based on RFC2445, but not exhaustive by any means. Assumes a single iCalendar object.
+    Based on RFC2445, but not exhaustive by any means. Assumes a single iCalendar object. Checks that
+    expected_event_summaries are found, but other events are allowed to be present. Specify the
+    expected_event_count if you want to reject additional events.
     """
     test_inst.assertEqual(response.get('Content-Type'), "text/calendar")
 
@@ -2220,14 +2222,6 @@
             url += '?' + querystring
 
         today = datetime.date.today()
-<<<<<<< HEAD
-        mars_interim = add_event_info_to_session_qs(Session.objects.filter(meeting__type='interim', meeting__date__gt=today, group__acronym='mars')).filter(current_status='sched').first().meeting
-        ames_interim = add_event_info_to_session_qs(Session.objects.filter(meeting__type='interim', meeting__date__gt=today, group__acronym='ames')).filter(current_status='canceled').first().meeting
-        r = self.client.get(url)
-        self.assertContains(r, mars_interim.number)
-        self.assertContains(r, ames_interim.number)
-=======
-        add_event_info_to_session_qs(Session.objects.filter(meeting__type='interim', group__acronym='mars')).filter(current_status='apprw').first()
         interims = dict(
             mars=add_event_info_to_session_qs(Session.objects.filter(meeting__type='interim', meeting__date__gt=today, group__acronym='mars')).filter(current_status='sched').first().meeting,
             ames=add_event_info_to_session_qs(Session.objects.filter(meeting__type='interim', meeting__date__gt=today, group__acronym='ames')).filter(current_status='canceled').first().meeting,
@@ -2239,17 +2233,11 @@
         r, interims = self.do_upcoming_test()
         self.assertContains(r, interims['mars'].number)
         self.assertContains(r, interims['ames'].number)
->>>>>>> 7bee3020
         self.assertContains(r, 'IETF 72')
         # cancelled session
         q = PyQuery(r.content)
         self.assertIn('CANCELLED', q('tr>td.text-right>span').text())
 
-<<<<<<< HEAD
-    def test_upcoming_ical(self):
-        meeting = make_meeting_test_data(create_interims=True)
-        populate_important_dates(meeting)
-=======
     def test_upcoming_filters_ignored(self):
         """The upcoming view should ignore filter querystrings"""
         r, interims = self.do_upcoming_test()
@@ -2280,82 +2268,74 @@
         sg_slot.type_id = 'plenary'
         sg_sess.save()
         sg_slot.save()
->>>>>>> 7bee3020
 
         url = urlreverse("ietf.meeting.views.upcoming_ical")
         if querystring is not None:
             url += '?' + querystring
         r = self.client.get(url)
         self.assertEqual(r.status_code, 200)
-<<<<<<< HEAD
-
-        today = datetime.date.today()
-        mars_interim = add_event_info_to_session_qs(Session.objects.filter(meeting__type='interim', meeting__date__gt=today, group__acronym='mars')).filter(current_status='sched').first().meeting
-        ames_interim = add_event_info_to_session_qs(Session.objects.filter(meeting__type='interim', meeting__date__gt=today, group__acronym='ames')).filter(current_status='canceled').first().meeting
-        self.assertContains(r, mars_interim.number)
-        self.assertContains(r, ames_interim.number)
-        self.assertContains(r, 'IETF 72')
-        self.assertEqual(r.get('Content-Type'), "text/calendar")
-        self.assertEqual(r.content.count(b'UID'), 3 + meeting.importantdate_set.count())
-
-        # check filtered output
-        url = url + '?filters=mars'
-        r = self.client.get(url)
-        self.assertEqual(r.status_code, 200)
-        self.assertEqual(r.get('Content-Type'), "text/calendar")
-        self.assertEqual(r.content.count(b'UID'), 2 + meeting.importantdate_set.count())
-=======
         return r
->>>>>>> 7bee3020
 
     def test_upcoming_ical(self):
-        r = self.do_upcoming_ical_test()
-        print(r.content.decode())
+        meeting = make_meeting_test_data(create_interims=True)
+        populate_important_dates(meeting)
+        r = self.do_upcoming_ical_test(create_meeting=False)
+
+        # Expect events for important dates plus 4 - one for each WG and one for the IETF meeting
         assert_ical_response_is_valid(self, r,
                                       expected_event_summaries=[
                                           'ames - Asteroid Mining Equipment Standardization Group',
                                           'mars - Martian Special Interest Group',
                                           'sg - Some Group',
+                                          'IETF 72',
                                       ],
-                                      expected_event_count=9)
+                                      expected_event_count=4 + meeting.importantdate_set.count())
 
     def test_upcoming_ical_filter_show(self):
-        r = self.do_upcoming_ical_test('show=mars,ames')
+        r  = self.do_upcoming_ical_test('show=mars,ames')
         assert_ical_response_is_valid(self, r,
                                       expected_event_summaries=[
                                           'mars - Martian Special Interest Group',
                                           'ames - Asteroid Mining Equipment Standardization Group',
-                                      ])
+                                          'IETF 72',
+                                      ],
+                                      expected_event_count=3)
 
     def test_upcoming_ical_filter_hide(self):
         r = self.do_upcoming_ical_test('hide=mars')
-        assert_ical_response_is_valid(self, r, expected_event_summaries=[])
+        assert_ical_response_is_valid(self, r, expected_event_summaries=['IETF 72'], expected_event_count=1)
 
     def test_upcoming_ical_filter_show_and_hide(self):
         r = self.do_upcoming_ical_test('show=mars,ames&hide=mars')
         assert_ical_response_is_valid(self, r,
                                       expected_event_summaries=[
                                           'ames - Asteroid Mining Equipment Standardization Group',
-                                      ])
+                                          'IETF 72',
+                                      ],
+                                      expected_event_count=2)
 
     def test_upcoming_ical_filter_showtypes(self):
         r = self.do_upcoming_ical_test('showtypes=regular')
         assert_ical_response_is_valid(self, r,
                                       expected_event_summaries=[
+                                          'ames - Asteroid Mining Equipment Standardization Group',
                                           'mars - Martian Special Interest Group',
-                                          'ames - Asteroid Mining Equipment Standardization Group',
-                                      ])
+                                          'IETF 72',
+                                      ],
+                                      expected_event_count=3)
 
     def test_upcoming_ical_filter_hidetypes(self):
         r = self.do_upcoming_ical_test('hidetypes=regular')
-        assert_ical_response_is_valid(self, r, expected_event_summaries=[])
+        assert_ical_response_is_valid(self, r, expected_event_summaries=['IETF 72'])
 
     def test_upcoming_ical_filter_showtypes_and_hidetypes(self):
         r = self.do_upcoming_ical_test('showtypes=plenary,regular&hidetypes=regular')
         assert_ical_response_is_valid(self, r,
                                       expected_event_summaries=[
                                           'sg - Some Group',
-                                      ])
+                                          'IETF 72',
+                                      ],
+                                      expected_event_count=2)
 
     def test_upcoming_ical_filter_show_and_showtypes(self):
         r = self.do_upcoming_ical_test('show=mars&showtypes=plenary')
@@ -2363,25 +2343,31 @@
                                       expected_event_summaries=[
                                           'mars - Martian Special Interest Group',
                                           'sg - Some Group',
-                                      ])
-
+                                          'IETF 72',
+                                      ],
+                                      expected_event_count=3)
+        
     def test_upcoming_ical_filter_show_and_hidetypes(self):
-        r = self.do_upcoming_ical_test('show=mars,sg&showtypes=regular')
+        r = self.do_upcoming_ical_test('show=mars,sg&hidetypes=regular')
         assert_ical_response_is_valid(self, r,
                                       expected_event_summaries=[
-                                              'sg - Some Group',
-                                      ])
+                                          'sg - Some Group',
+                                          'IETF 72',
+                                      ],
+                                      expected_event_count=2)
 
     def test_upcoming_ical_filter_hide_and_showtypes(self):
         r = self.do_upcoming_ical_test('hide=mars&showtypes=regular')
         assert_ical_response_is_valid(self, r,
                                       expected_event_summaries=[
                                           'ames - Asteroid Mining Equipment Standardization Group',
-                                      ])
-
+                                          'IETF 72',
+                                      ],
+                                      expected_event_count=2)
+        
     def test_upcoming_ical_filter_hide_and_hidetypes(self):
         r = self.do_upcoming_ical_test('hide=mars&hidetypes=regular')
-        assert_ical_response_is_valid(self, r, expected_event_summaries=[])
+        assert_ical_response_is_valid(self, r, expected_event_summaries=['IETF 72'], expected_event_count=1)
 
     def test_upcoming_ical_filter_show_hide_and_showtypes(self):
         r = self.do_upcoming_ical_test('show=ames&hide=mars&showtypes=regular,plenary')
@@ -2389,21 +2375,27 @@
                                       expected_event_summaries=[
                                           'ames - Asteroid Mining Equipment Standardization Group',
                                           'sg - Some Group',
-                                      ])
+                                          'IETF 72',
+                                      ],
+                                      expected_event_count=3)
 
     def test_upcoming_ical_filter_show_hide_and_hidetypes(self):
         r = self.do_upcoming_ical_test('show=ames,sg&hide=mars&hidetypes=regular')
         assert_ical_response_is_valid(self, r,
                                       expected_event_summaries=[
                                           'sg - Some Group',
-                                      ])
+                                          'IETF 72'
+                                      ],
+                                      expected_event_count=2)
 
     def test_upcoming_ical_filter_all_params(self):
         r = self.do_upcoming_ical_test('show=sg&hide=ames&showtypes=regular&hidetypes=plenary')
         assert_ical_response_is_valid(self, r,
                                       expected_event_summaries=[
                                           'mars - Martian Special Interest Group',
-                                      ])
+                                          'IETF 72',
+                                      ],
+                                      expected_event_count=2)
 
     def test_upcoming_ical_filter_show_area(self):
         make_meeting_test_data(create_interims=True)
@@ -2415,7 +2407,9 @@
                                       expected_event_summaries=[
                                           'ames - Asteroid Mining Equipment Standardization Group',
                                           'mars - Martian Special Interest Group',
-                                      ])
+                                          'IETF 72',
+                                      ],
+                                      expected_event_count=3)
 
     def test_upcoming_ical_filter_hide_area(self):
         make_meeting_test_data(create_interims=True)
@@ -2423,8 +2417,7 @@
         area = mars.parent
         r = self.do_upcoming_ical_test('show=mars&hide=%s' % area.acronym,
                                        create_meeting=False)
-        assert_ical_response_is_valid(self, r,
-                                      expected_event_summaries=[])
+        assert_ical_response_is_valid(self, r, expected_event_summaries=['IETF 72'], expected_event_count=1)
 
     def test_upcoming_json(self):
         make_meeting_test_data(create_interims=True)
