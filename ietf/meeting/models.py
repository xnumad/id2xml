--- conflicted
+++ resolved
@@ -88,11 +88,8 @@
     agenda_note = models.TextField(blank=True, help_text="Text in this field will be placed at the top of the html agenda page for the meeting.  HTML can be used, but will not be validated.")
     agenda     = models.ForeignKey('Schedule',null=True,blank=True, related_name='+')
     session_request_lock_message = models.CharField(blank=True,max_length=255) # locked if not empty
-<<<<<<< HEAD
     proceedings_final = models.BooleanField(default=False, help_text=u"Are the proceedings for this meeting complete?")
-=======
     acknowledgements = models.TextField(blank=True, help_text="Acknowledgements for use in meeting proceedings.  Use ReStructuredText markup.")
->>>>>>> 4abb5026
     
     def __unicode__(self):
         if self.type_id == "ietf":
