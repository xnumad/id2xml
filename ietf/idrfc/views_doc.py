# Copyright (C) 2009-2010 Nokia Corporation and/or its subsidiary(-ies).
# All rights reserved. Contact: Pasi Eronen <pasi.eronen@nokia.com>
#
# Redistribution and use in source and binary forms, with or without
# modification, are permitted provided that the following conditions
# are met:
#
#  * Redistributions of source code must retain the above copyright
#    notice, this list of conditions and the following disclaimer.
#
#  * Redistributions in binary form must reproduce the above
#    copyright notice, this list of conditions and the following
#    disclaimer in the documentation and/or other materials provided
#    with the distribution.
#
#  * Neither the name of the Nokia Corporation and/or its
#    subsidiary(-ies) nor the names of its contributors may be used
#    to endorse or promote products derived from this software
#    without specific prior written permission.
#
# THIS SOFTWARE IS PROVIDED BY THE COPYRIGHT HOLDERS AND CONTRIBUTORS
# "AS IS" AND ANY EXPRESS OR IMPLIED WARRANTIES, INCLUDING, BUT NOT
# LIMITED TO, THE IMPLIED WARRANTIES OF MERCHANTABILITY AND FITNESS FOR
# A PARTICULAR PURPOSE ARE DISCLAIMED. IN NO EVENT SHALL THE COPYRIGHT
# OWNER OR CONTRIBUTORS BE LIABLE FOR ANY DIRECT, INDIRECT, INCIDENTAL,
# SPECIAL, EXEMPLARY, OR CONSEQUENTIAL DAMAGES (INCLUDING, BUT NOT
# LIMITED TO, PROCUREMENT OF SUBSTITUTE GOODS OR SERVICES; LOSS OF USE,
# DATA, OR PROFITS; OR BUSINESS INTERRUPTION) HOWEVER CAUSED AND ON ANY
# THEORY OF LIABILITY, WHETHER IN CONTRACT, STRICT LIABILITY, OR TORT
# (INCLUDING NEGLIGENCE OR OTHERWISE) ARISING IN ANY WAY OUT OF THE USE
# OF THIS SOFTWARE, EVEN IF ADVISED OF THE POSSIBILITY OF SUCH DAMAGE.

import re, os, datetime

from django.http import HttpResponse, Http404
from django.shortcuts import render_to_response, get_object_or_404, redirect
from django.template import RequestContext
from django.template.loader import render_to_string
from django.template.defaultfilters import truncatewords_html
from django.utils import simplejson as json
from django.utils.decorators import decorator_from_middleware
from django.middleware.gzip import GZipMiddleware
from django.core.urlresolvers import reverse as urlreverse, NoReverseMatch
from django.conf import settings

from ietf.idtracker.models import InternetDraft, IDInternal, BallotInfo, DocumentComment
from ietf.idtracker.templatetags.ietf_filters import format_textarea, fill
from ietf.idrfc import markup_txt
from ietf.idrfc.models import RfcIndex, DraftVersions
from ietf.idrfc.idrfc_wrapper import BallotWrapper, IdWrapper, RfcWrapper
from ietf.ietfworkflows.utils import get_full_info_for_draft
from ietf.doc.models import *
from ietf.doc.utils import *
from ietf.utils.history import find_history_active_at
from ietf.ietfauth.decorators import has_role


def render_document_top(request, doc, tab, name):
    tabs = []
    tabs.append(("Document", "document", urlreverse("ietf.idrfc.views_doc.document_main", kwargs=dict(name=name)), True))

    ballot = doc.latest_event(BallotDocEvent, type="created_ballot")
    if doc.type_id == "draft":
        # if doc.in_ietf_process and doc.ietf_process.has_iesg_ballot:
        tabs.append(("IESG Evaluation Record", "ballot", urlreverse("ietf.idrfc.views_doc.document_ballot", kwargs=dict(name=name)), ballot))
    elif doc.type_id == "charter":
        tabs.append(("IESG Review", "ballot", urlreverse("ietf.idrfc.views_doc.document_ballot", kwargs=dict(name=name)), ballot))

    # FIXME: if doc.in_ietf_process and doc.ietf_process.has_iesg_ballot:
    tabs.append(("IESG Writeups", "writeup", urlreverse("ietf.idrfc.views_doc.document_writeup", kwargs=dict(name=name)), True))
    tabs.append(("History", "history", urlreverse("ietf.idrfc.views_doc.document_history", kwargs=dict(name=name)), True))

    name = doc.canonical_name()
    if name.startswith("rfc"):
        name = "RFC %s" % name[3:]
    else:
        name += "-" + doc.rev

    return render_to_string("idrfc/document_top.html",
                            dict(doc=doc,
                                 tabs=tabs,
                                 selected=tab,
                                 name=name))


def document_main(request, name, rev=None):
    if name.lower().startswith("draft") or name.lower().startswith("rfc"):
        if rev != None: # no support for old revisions at the moment
            raise Http404()
        return document_main_idrfc(request, name, tab="document")

    doc = get_object_or_404(Document, docalias__name=name)
    group = doc.group
<<<<<<< HEAD
    
=======

>>>>>>> 6c1e87b7
    revisions = []
    for h in doc.history_set.order_by("time", "id"):
        if h.rev and not h.rev in revisions:
            revisions.append(h.rev)
    if not doc.rev in revisions:
        revisions.append(doc.rev)

    snapshot = False

    if rev != None:
        if rev == doc.rev:
            return redirect('doc_view', name=name)

        # find the entry in the history
        for h in doc.history_set.order_by("-time"):
            if rev == h.rev:
                snapshot = True
                doc = h
                break

        if not snapshot:
            return redirect('doc_view', name=name)

        # find old group, too
        gh = find_history_active_at(doc.group, doc.time)
        if gh:
            group = gh

    top = render_document_top(request, doc, "document", name)


    telechat = doc.latest_event(TelechatDocEvent, type="scheduled_for_telechat")
    if telechat and telechat.telechat_date < datetime.date.today():
        telechat = None

    if doc.type_id == "charter":
        filename = "%s-%s.txt" % (doc.canonical_name(), doc.rev)

        content = _get_html(filename, os.path.join(settings.CHARTER_PATH, filename), split=False)

        ballot_summary = None
        if doc.get_state_slug() in ("intrev", "iesgrev"):
            ballot_summary = needed_ballot_positions(doc, active_ballot_positions(doc).values())

        chartering = get_chartering_type(doc)

        # inject milestones from group
        milestones = None
        if chartering and not snapshot:
            milestones = doc.group.groupmilestone_set.filter(state="charter")

        return render_to_response("idrfc/document_charter.html",
                                  dict(doc=doc,
                                       top=top,
                                       chartering=chartering,
                                       content=content,
                                       txt_url=settings.CHARTER_TXT_URL + filename,
                                       revisions=revisions,
                                       snapshot=snapshot,
                                       telechat=telechat,
                                       ballot_summary=ballot_summary,
                                       group=group,
                                       milestones=milestones,
                                       ),
                                  context_instance=RequestContext(request))

    raise Http404()


def document_history(request, name):
    # todo: remove need for specific handling of drafts by porting the
    # two event text hacks
    if name.lower().startswith("draft") or name.lower().startswith("rfc"):
        return document_main_idrfc(request, name, "history")

    doc = get_object_or_404(Document, docalias__name=name)
    top = render_document_top(request, doc, "history", name)

    diff_documents = [ doc ]
    diff_documents.extend(Document.objects.filter(docalias__relateddocument__source=doc, docalias__relateddocument__relationship="replaces"))

    # pick up revisions from events
    diff_revisions = []
    seen = set()

    diffable = name.startswith("draft") or name.startswith("charter")

    if diffable:
        for e in NewRevisionDocEvent.objects.filter(type="new_revision", doc__in=diff_documents).select_related('doc').order_by("-time", "-id"):
            if not (e.doc.name, e.rev) in seen:
                seen.add((e.doc.name, e.rev))

                url = ""
                if name.startswith("charter"):
                    h = find_history_active_at(e.doc, e.time)
                    url = settings.CHARTER_TXT_URL + ("%s-%s.txt" % ((h or doc).canonical_name(), e.rev))
                elif name.startswith("draft"):
                    # rfcdiff tool has special support for IDs
                    url = e.doc.name + "-" + e.rev

                diff_revisions.append((e.doc.name, e.rev, e.time, url))

    # grab event history
    events = doc.docevent_set.all().order_by("-time", "-id").select_related("by")

    augment_events_with_revision(doc, events)

    return render_to_response("idrfc/document_history.html",
                              dict(doc=doc,
                                   top=top,
                                   diff_revisions=diff_revisions,
                                   events=events,
                                   ),
                              context_instance=RequestContext(request))

def document_writeup(request, name):
    if name.lower().startswith("draft") or name.lower().startswith("rfc"):
        # todo: migrate idrfc to pattern below
        return document_main_idrfc(request, name, "writeup")

    doc = get_object_or_404(Document, docalias__name=name)
    top = render_document_top(request, doc, "writeup", name)

    writeups = []
    if doc.type_id == "charter":
        e = doc.latest_event(WriteupDocEvent, type="changed_review_announcement")
        writeups.append(("WG Review Announcement",
                         e.text if e else "",
                         urlreverse("ietf.wgcharter.views.announcement_text", kwargs=dict(name=doc.name, ann="review"))))

        e = doc.latest_event(WriteupDocEvent, type="changed_action_announcement")
        writeups.append(("WG Action Announcement",
                         e.text if e else "",
                         urlreverse("ietf.wgcharter.views.announcement_text", kwargs=dict(name=doc.name, ann="action"))))

        if doc.latest_event(BallotDocEvent, type="created_ballot"):
            e = doc.latest_event(WriteupDocEvent, type="changed_ballot_writeup_text")
            writeups.append(("Ballot Announcement",
                             e.text if e else "",
                             urlreverse("ietf.wgcharter.views.ballot_writeupnotes", kwargs=dict(name=doc.name))))

    if not writeups:
        raise Http404()

    return render_to_response("idrfc/document_writeup.html",
                              dict(doc=doc,
                                   top=top,
                                   writeups=writeups,
                                   can_edit=has_role(request.user, ("Area Director", "Secretariat")),
                                   ),
                              context_instance=RequestContext(request))

def document_ballot_content(request, doc, ballot_id, editable=True):
    """Render HTML string with content of ballot page."""
    all_ballots = list(BallotDocEvent.objects.filter(doc=doc, type="created_ballot").order_by("time"))
    augment_events_with_revision(doc, all_ballots)

    ballot = None
    if ballot_id != None:
        ballot_id = int(ballot_id)
        for b in all_ballots:
            if b.id == ballot_id:
                ballot = b
                break
    elif all_ballots:
        ballot = all_ballots[-1]

    if not ballot:
        raise Http404

    deferred = None
    if doc.type_id == "draft" and doc.get_state_slug("draft-iesg") == "defer":
        # FIXME: fragile
        deferred = doc.latest_event(type="changed_document", desc__startswith="State changed to <b>IESG Evaluation - Defer</b>")

    # collect positions
    active_ads = list(Person.objects.filter(role__name="ad", role__group__state="active").distinct())

    positions = []
    seen = {}
    for e in BallotPositionDocEvent.objects.filter(doc=doc, type="changed_ballot_position", ballot=ballot).select_related('ad', 'pos').order_by("-time", '-id'):
        if e.ad not in seen:
            e.old_ad = e.ad not in active_ads
            e.old_positions = []
            positions.append(e)
            seen[e.ad] = e
        else:
            latest = seen[e.ad]
            if latest.old_positions:
                prev = latest.old_positions[-1]
            else:
                prev = latest.pos.name

            if e.pos.name != prev:
                latest.old_positions.append(e.pos.name)

    # add any missing ADs through fake No Record events
    norecord = BallotPositionName.objects.get(slug="norecord")
    for ad in active_ads:
        if ad not in seen:
            e = BallotPositionDocEvent(type="changed_ballot_position", doc=doc, ad=ad)
            e.pos = norecord
            e.old_ad = False
            e.old_positions = []
            positions.append(e)

    # put into position groups
    position_groups = []
    for n in BallotPositionName.objects.filter(slug__in=[p.pos_id for p in positions]).order_by('order'):
        g = (n, [p for p in positions if p.pos_id == n.slug])
        g[1].sort(key=lambda p: (p.old_ad, p.ad.plain_name()))
        if n.blocking:
            position_groups.insert(0, g)
        else:
            position_groups.append(g)

    summary = needed_ballot_positions(doc, [p for p in positions if not p.old_ad])

    text_positions = [p for p in positions if p.discuss or p.comment]
    text_positions.sort(key=lambda p: (p.old_ad, p.ad.plain_name()))

    ballot_open = not BallotDocEvent.objects.filter(doc=doc,
                                                    type__in=("closed_ballot", "created_ballot"),
                                                    time__gt=ballot.time,
                                                    ballot_type=ballot.ballot_type)
    if not ballot_open:
        editable = False

    return render_to_string("idrfc/document_ballot_content.html",
                              dict(doc=doc,
                                   ballot=ballot,
                                   position_groups=position_groups,
                                   text_positions=text_positions,
                                   editable=editable,
                                   ballot_open=ballot_open,
                                   deferred=deferred,
                                   summary=summary,
                                   all_ballots=all_ballots,
                                   ),
                              context_instance=RequestContext(request))

def document_ballot(request, name, ballot_id=None):
    doc = get_object_or_404(Document, docalias__name=name)
    top = render_document_top(request, doc, "ballot", name)

    c = document_ballot_content(request, doc, ballot_id, editable=True)

    return render_to_response("idrfc/document_ballot.html",
                              dict(doc=doc,
                                   top=top,
                                   ballot_content=c,
                                   ),
                              context_instance=RequestContext(request))

def document_debug(request, name):
    r = re.compile("^rfc([1-9][0-9]*)$")
    m = r.match(name)
    if m:
        rfc_number = int(m.group(1))
        rfci = get_object_or_404(RfcIndex, rfc_number=rfc_number)
        doc = RfcWrapper(rfci)
    else:
        id = get_object_or_404(InternetDraft, filename=name)
        doc = IdWrapper(draft=id)
    return HttpResponse(doc.to_json(), mimetype='text/plain')

def _get_html(key, filename, split=True):
    f = None
    try:
        f = open(filename, 'rb')
        raw_content = f.read()
    except IOError:
        error = "Error; cannot read '%s'" % key
        if split:
            return (error, "")
        else:
            return error
    finally:
        if f:
            f.close()
    return markup_txt.markup(raw_content, split)

def include_text(request):
    include_text = request.GET.get( 'include_text' )
    if "full_draft" in request.COOKIES:
        if request.COOKIES["full_draft"] == "on":
            include_text = 1
    return include_text

def document_main_rfc(request, rfc_number, tab):
    rfci = get_object_or_404(RfcIndex, rfc_number=rfc_number, states__type="draft", states__slug="rfc")
    rfci.viewing_as_rfc = True
    doc = RfcWrapper(rfci)

    info = {}
    info['is_rfc'] = True
    info['has_pdf'] = (".pdf" in doc.file_types())
    info['has_txt'] = (".txt" in doc.file_types())
    info['has_ps'] = (".ps" in doc.file_types())
    if info['has_txt']:
        (content1, content2) = _get_html(
            "rfc"+str(rfc_number)+",html", 
            os.path.join(settings.RFC_PATH, "rfc"+str(rfc_number)+".txt"))
    else:
        content1 = ""
        content2 = ""

    history = _get_history(doc, None)
            
    template = "idrfc/doc_tab_%s" % tab
    if tab == "document":
	template += "_rfc"
    return render_to_response(template + ".html",
                              {'content1':content1, 'content2':content2,
                               'doc':doc, 'info':info, 'tab':tab,
			       'include_text':include_text(request),
                               'history':history},
                              context_instance=RequestContext(request));

@decorator_from_middleware(GZipMiddleware)
def document_main_idrfc(request, name, tab):
    r = re.compile("^rfc([1-9][0-9]*)$")
    m = r.match(name)
    if m:
        return document_main_rfc(request, int(m.group(1)), tab)
    id = get_object_or_404(InternetDraft, filename=name)
    doc = IdWrapper(id) 

    info = {}
    info['has_pdf'] = (".pdf" in doc.file_types())
    info['is_rfc'] = False
    
    (content1, content2) = _get_html(
        str(name)+","+str(id.revision)+",html",
        os.path.join(settings.INTERNET_DRAFT_PATH, name+"-"+id.revision+".txt"))

    versions = _get_versions(id)
    history = _get_history(doc, versions)
            
    template = "idrfc/doc_tab_%s" % tab
    if tab == "document":
	template += "_id"
    return render_to_response(template + ".html",
                              {'content1':content1, 'content2':content2,
                               'doc':doc, 'info':info, 'tab':tab,
			       'include_text':include_text(request),
                               'stream_info': get_full_info_for_draft(id),
                               'versions':versions, 'history':history},
                              context_instance=RequestContext(request));

# doc is either IdWrapper or RfcWrapper
def _get_history(doc, versions):
    results = []
    if settings.USE_DB_REDESIGN_PROXY_CLASSES:
        versions = [] # clear versions
        event_holder = doc._draft if hasattr(doc, "_draft") else doc._rfcindex
        for e in event_holder.docevent_set.all().select_related('by').order_by('-time', 'id'):
            info = {}
            if e.type == "new_revision":
                filename = u"%s-%s" % (e.doc.name, e.newrevisiondocevent.rev)
                e.desc = 'New version available: <a href="http://tools.ietf.org/id/%s.txt">%s</a>' % (filename, filename)
                if int(e.newrevisiondocevent.rev) != 0:
                    e.desc += ' (<a href="http://tools.ietf.org/rfcdiff?url2=%s">diff from -%02d</a>)' % (filename, int(e.newrevisiondocevent.rev) - 1)
                info["dontmolest"] = True

            multiset_ballot_text = "This was part of a ballot set with: "
            if e.desc.startswith(multiset_ballot_text):
                names = [ n.strip() for n in e.desc[len(multiset_ballot_text):].split(",") ]
                e.desc = multiset_ballot_text + ", ".join(u'<a href="%s">%s</a>' % (urlreverse("doc_view", kwargs={'name': n }), n) for n in names)
                info["dontmolest"] = True
                    
            info['text'] = e.desc
            info['by'] = e.by.plain_name()
            info['textSnippet'] = truncatewords_html(format_textarea(fill(info['text'], 80)), 25)
            info['snipped'] = info['textSnippet'][-3:] == "..." and e.type != "new_revision"
            results.append({'comment':e, 'info':info, 'date':e.time, 'is_com':True})

        prev_rev = "00"
        # actually, we're already sorted and this ruins the sort from
        # the ids which is sometimes needed, so the function should be
        # rewritten to not rely on a resort
        results.sort(key=lambda x: x['date'])
        for o in results:
            e = o["comment"]
            if e.type == "new_revision":
                e.version = e.newrevisiondocevent.rev
            else:
                e.version = prev_rev
            prev_rev = e.version
    else:
        if doc.is_id_wrapper:
            comments = DocumentComment.objects.filter(document=doc.tracker_id).exclude(rfc_flag=1)
        else:
            comments = DocumentComment.objects.filter(document=doc.rfc_number,rfc_flag=1)
            if len(comments) > 0:
                # also include rfc_flag=NULL, but only if at least one
                # comment with rfc_flag=1 exists (usually NULL means same as 0)
                comments = DocumentComment.objects.filter(document=doc.rfc_number).exclude(rfc_flag=0)
        for comment in comments.order_by('-date','-time','-id').filter(public_flag=1).select_related('created_by'):
            info = {}
            info['text'] = comment.comment_text
            info['by'] = comment.get_fullname()
            info['textSnippet'] = truncatewords_html(format_textarea(fill(info['text'], 80)), 25)
            info['snipped'] = info['textSnippet'][-3:] == "..."
            results.append({'comment':comment, 'info':info, 'date':comment.datetime(), 'is_com':True})
    
    if doc.is_id_wrapper and versions:
        for v in versions:
            if v['draft_name'] == doc.draft_name:
                v = dict(v) # copy it, since we're modifying datetimes later
                v['is_rev'] = True
                results.insert(0, v)    
    if not settings.USE_DB_REDESIGN_PROXY_CLASSES and doc.is_id_wrapper and doc.draft_status == "Expired" and doc._draft.expiration_date:
        results.append({'is_text':True, 'date':doc._draft.expiration_date, 'text':'Draft expired'})
    if not settings.USE_DB_REDESIGN_PROXY_CLASSES and doc.is_rfc_wrapper:
        text = 'RFC Published'
        if doc.draft_name:
            try:
                text = 'RFC Published (see <a href="%s">%s</a> for earlier history)' % (urlreverse('doc_view', args=[doc.draft_name]),doc.draft_name)
            except NoReverseMatch:
                pass
        results.append({'is_text':True, 'date':doc.publication_date, 'text':text})

    # convert plain dates to datetimes (required for sorting)
    for x in results:
        if not isinstance(x['date'], datetime.datetime):
            if x['date']:
                x['date'] = datetime.datetime.combine(x['date'], datetime.time(0,0,0))
            else:
                x['date'] = datetime.datetime(1970,1,1)

    results.sort(key=lambda x: x['date'])
    results.reverse()
    return results

# takes InternetDraft instance
def _get_versions(draft, include_replaced=True):
    ov = []
    ov.append({"draft_name":draft.filename, "revision":draft.revision_display(), "date":draft.revision_date})
    if include_replaced:
        draft_list = [draft]+list(draft.replaces_set.all())
    else:
        draft_list = [draft]

    if settings.USE_DB_REDESIGN_PROXY_CLASSES:
        from ietf.doc.models import NewRevisionDocEvent
        for e in NewRevisionDocEvent.objects.filter(type="new_revision", doc__in=draft_list).select_related('doc').order_by("-time", "-id"):
            if not (e.doc.name == draft.name and e.rev == draft.rev):
                ov.append(dict(draft_name=e.doc.name, revision=e.rev, date=e.time.date()))
                
        return ov
        
    for d in draft_list:
        for v in DraftVersions.objects.filter(filename=d.filename).order_by('-revision'):
            if (d.filename == draft.filename) and (draft.revision_display() == v.revision):
                continue
            ov.append({"draft_name":d.filename, "revision":v.revision, "date":v.revision_date})
    return ov

def get_ballot(name):
    r = re.compile("^rfc([1-9][0-9]*)$")
    m = r.match(name)

    if settings.USE_DB_REDESIGN_PROXY_CLASSES:
        from ietf.doc.models import DocAlias
        alias = get_object_or_404(DocAlias, name=name)
        d = get_object_or_404(InternetDraft, name=alias.document.name)
        try:
            if not d.ballot.ballot_issued:
                raise Http404
        except BallotInfo.DoesNotExist:
            raise Http404

        bw = BallotWrapper(d)
        if m:
            d.viewing_as_rfc = True
            dw = RfcWrapper(d)
        else:
            dw = IdWrapper(d)

        return (bw, dw)
        
    if m:
        rfc_number = int(m.group(1))
        rfci = get_object_or_404(RfcIndex, rfc_number=rfc_number)
        id = get_object_or_404(IDInternal, rfc_flag=1, draft=rfc_number)
        doc = RfcWrapper(rfci, idinternal=id)
    else:
        id = get_object_or_404(IDInternal, rfc_flag=0, draft__filename=name)
        doc = IdWrapper(id) 
    try:
        if not id.ballot.ballot_issued:
            raise Http404
    except BallotInfo.DoesNotExist:
        raise Http404

    ballot = BallotWrapper(id)
    return ballot, doc

def ballot_html(request, name):
    ballot, doc = get_ballot(name)
    return render_to_response('idrfc/doc_ballot.html', {'ballot':ballot, 'doc':doc}, context_instance=RequestContext(request))

def ballot_tsv(request, name):
    ballot, doc = get_ballot(name)
    return HttpResponse(render_to_string('idrfc/ballot.tsv', {'ballot':ballot}, RequestContext(request)), content_type="text/plain")

def ballot_json(request, name):
    ballot, doc = get_ballot(name)
    response = HttpResponse(mimetype='text/plain')
    response.write(json.dumps(ballot.dict(), indent=2))
    return response
<|MERGE_RESOLUTION|>--- conflicted
+++ resolved
@@ -91,11 +91,7 @@
 
     doc = get_object_or_404(Document, docalias__name=name)
     group = doc.group
-<<<<<<< HEAD
-    
-=======
-
->>>>>>> 6c1e87b7
+
     revisions = []
     for h in doc.history_set.order_by("time", "id"):
         if h.rev and not h.rev in revisions:
