# Copyright The IETF Trust 2012-2020, All Rights Reserved
# -*- coding: utf-8 -*-


import base64
import datetime
import email
import json
import re
<<<<<<< HEAD

from urllib.request import Request, urlopen
=======
import requests
>>>>>>> 5cecc0be

from django.conf import settings
from django.utils.encoding import smart_bytes, force_str
from django.utils.http import urlquote

import debug                            # pyflakes:ignore

from ietf.doc.mails import email_state_changed
from ietf.doc.models import Document, DocEvent, State, StateDocEvent, StateType
from ietf.doc.utils import add_state_change_event
from ietf.person.models import Person
from ietf.utils.mail import parseaddr
from ietf.utils.timezone import local_timezone_to_utc, email_time_to_local_timezone, utc_to_local_timezone


#PROTOCOLS_URL = "https://www.iana.org/protocols/"
#CHANGES_URL = "https://datatracker.dev.icann.org:8080/data-tracker/changes"

def parse_protocol_page(text):
    """Parse IANA protocols page to extract referenced RFCs (as
    rfcXXXX document names)."""
    matches = re.findall('RFC [0-9]+', force_str(text))
    res = set()
    for m in matches:
        res.add("rfc" + m[len("RFC "):])

    return list(res)

def update_rfc_log_from_protocol_page(rfc_names, rfc_must_published_later_than):
    """Add notices to RFC history log that IANA is now referencing the RFC."""
    system = Person.objects.get(name="(System)")

    updated = []

    docs = Document.objects.filter(docalias__name__in=rfc_names).exclude(
        docevent__type="rfc_in_iana_registry").filter(
        # only take those that were published after cutoff since we
        # have a big bunch of old RFCs that we unfortunately don't have data for
        docevent__type="published_rfc", docevent__time__gte=rfc_must_published_later_than
        ).distinct()

    for d in docs:
        e = DocEvent(doc=d, rev=d.rev)
        e.by = system
        e.type = "rfc_in_iana_registry"
        e.desc = "IANA registries were updated to include %s" % d.display_name()
        e.save()

        updated.append(d)

    return updated
        
    

def fetch_changes_json(url, start, end):
    url += "?start=%s&end=%s" % (urlquote(local_timezone_to_utc(start).strftime("%Y-%m-%d %H:%M:%S")),
                                 urlquote(local_timezone_to_utc(end).strftime("%Y-%m-%d %H:%M:%S")))
    # HTTP basic auth
    username = "ietfsync"
    password = settings.IANA_SYNC_PASSWORD
    headers = { "Authorization": "Basic %s" % force_str(base64.encodestring(smart_bytes("%s:%s" % (username, password)))).replace("\n", "") }
    text = requests.get(url, headers=headers).text
    return text

def parse_changes_json(text):
    response = json.loads(text)

    if "error" in response:
        raise Exception("IANA server returned error: %s" % response["error"])

    changes = response["changes"]

    # do some rudimentary validation
    for i in changes:
        for f in ['doc', 'type', 'time']:
            if f not in i:
                raise Exception('Error in response: Field %s missing in input: %s - %s' % (f, json.dumps(i), json.dumps(changes)))

        # a little bit of cleaning
        i["doc"] = i["doc"].strip()
        if i["doc"].startswith("https://www.ietf.org/internet-drafts/"):
            i["doc"] = i["doc"][len("https://www.ietf.org/internet-drafts/"):]

    # make sure we process oldest entries first
    changes.sort(key=lambda c: c["time"])

    return changes

def update_history_with_changes(changes, send_email=True):
    """Take parsed changes from IANA and apply them. Note that we
    expect to get these chronologically sorted, otherwise the change
    descriptions generated may not be right."""

    # build up state lookup
    states = {}

    slookup = dict((s.slug, s)
                   for s in State.objects.filter(used=True, type=StateType.objects.get(slug="draft-iana-action")))
    states["action"] = {
        "": slookup["newdoc"],
        "In Progress": slookup["inprog"],
        "Open": slookup["inprog"],
        "pre-approval In Progress": slookup["inprog"],
        "Waiting on Authors": slookup["waitauth"],
        "Author": slookup["waitauth"],
        "Waiting on ADs": slookup["waitad"],
        "Waiting on AD": slookup["waitad"],
        "AD": slookup["waitad"],
        "Waiting on WGC": slookup["waitwgc"],
        "WGC": slookup["waitwgc"],
        "Waiting on RFC-Editor": slookup["waitrfc"],
        "Waiting on RFC Editor": slookup["waitrfc"],
        "RFC-Editor": slookup["waitrfc"],
        "RFC-Ed-ACK": slookup["rfcedack"],
        "RFC-Editor-ACK": slookup["rfcedack"],
        "Completed": slookup["rfcedack"],
        "On Hold": slookup["onhold"],
        "No IC": slookup["noic"],
    }

    slookup = dict((s.slug, s)
                  for s in State.objects.filter(used=True, type=StateType.objects.get(slug="draft-iana-review")))
    states["review"] = {
        "IANA Review Needed": slookup["need-rev"],
        "IANA - Review Needed": slookup["need-rev"],
        "IANA OK - Actions Needed": slookup["ok-act"],
        "IANA OK - No Actions Needed": slookup["ok-noact"],
        "IANA Not OK": slookup["not-ok"],
        "IANA - Not OK": slookup["not-ok"],
        "Version Changed - Review Needed": slookup["changed"],
        }

    # so it turns out IANA has made a mistake and are including some
    # wrong states, we'll have to skip those
    wrong_action_states = ("Waiting on Reviewer", "Review Complete", "Last Call",
                           "Last Call - Questions", "Evaluation", "Evaluation -  Questions",
                           "With Reviewer", "IESG Notification Received", "Watiing on Last Call",
                           "IANA Comments Submitted", "Waiting on Last Call")

    system = Person.objects.get(name="(System)")

    added_events = []
    warnings = []

    for c in changes:
        docname = c['doc']
        timestamp = datetime.datetime.strptime(c["time"], "%Y-%m-%d %H:%M:%S")
        timestamp = utc_to_local_timezone(timestamp) # timestamps are in UTC

        if c['type'] in ("iana_state", "iana_review"):
            if c['type'] == "iana_state":
                kind = "action"

                if c["state"] in wrong_action_states:
                    warnings.append("Wrong action state '%s' encountered in changes from IANA" % c["state"])
                    continue
            else:
                kind = "review"

            if c["state"] not in states[kind]:
                warnings.append("Unknown IANA %s state %s (%s)" % (kind, c["state"], timestamp))
                continue

            state = states[kind][c["state"]]
            state_type = "draft-iana-%s" % kind

            if state.slug in ("need-rev", "changed"):
                # the Datatracker is the ultimate source of these
                # states, so skip them
                continue

            e = StateDocEvent.objects.filter(type="changed_state", time=timestamp,
                                             state_type=state_type, state=state)
            if not e:
                try:
                    doc = Document.objects.get(docalias__name=docname)
                except Document.DoesNotExist:
                    warnings.append("Document %s not found" % docname)
                    continue

                # the naive way of extracting prev_state here means
                # that we assume these changes are cronologically
                # applied
                prev_state = doc.get_state(state_type)
                e = add_state_change_event(doc, system, prev_state, state, timestamp=timestamp)

                if e:
                    # for logging purposes
                    e.json = c
                    added_events.append(e)

                if not StateDocEvent.objects.filter(doc=doc, time__gt=timestamp, state_type=state_type):
                    doc.set_state(state)

                    if e:
                        doc.save_with_history([e])

                    if send_email and (state != prev_state):
                        email_state_changed(None, doc, "IANA %s state changed to \"%s\"" % (kind, state.name),'doc_iana_state_changed')


    return added_events, warnings


def find_document_name(text):
    prefixes = ['draft','conflict-review','status-change','charter']
    leading_delimiter_re = r'(?<![-a-zA-Z0-9])'
    prefix_re = r'(%s)' % '|'.join(prefixes)
    tail_re = r'(-[a-z0-9]+)+?(-\d\d\.txt)?'
    trailing_delimiter_re = r'((?![-a-zA-Z0-9])|$)'
    name_re = r'%s(%s%s)%s' % (leading_delimiter_re, prefix_re, tail_re, trailing_delimiter_re)
    m = re.search(name_re,text)
    return m and m.group(0).lower()

def strip_version_extension(text):
    if re.search(r"\.\w{3}$", text): # strip off extension
        text = text[:-4]
    if re.search(r"-\d{2}$", text): # strip off revision
        text = text[:-3]
    return text

def parse_review_email(text):
    msg = email.message_from_string(force_str(text))
    # doc
    doc_name = find_document_name(msg["Subject"]) or ""
    doc_name = strip_version_extension(doc_name)

    # date
    review_time = datetime.datetime.now()
    if "Date" in msg:
        review_time = email_time_to_local_timezone(msg["Date"])

    # by
    by = None
    name, __ = parseaddr(msg["From"])
    if name.endswith(" via RT"):
        name = name[:-len(" via RT")]
    try:
        by = Person.objects.get(alias__name=name, role__group__acronym="iana")
    except Person.DoesNotExist:
        pass

    if not by:
        by = Person.objects.get(name="(System)")

    # comment
    charset = msg.get_content_charset()
    body = msg.get_payload(decode=True).decode(charset or 'utf-8').replace("\r", "")

    begin_search = re.search(r'\(BEGIN\s+IANA\s+(LAST\s+CALL\s+)?COMMENTS?(\s*:\s*[a-zA-Z0-9-\.]*)?\s*\)',body)
    end_search = re.search(r'\(END\s+IANA\s+(LAST\s+CALL\s+)?COMMENTS?\)',body)
    if begin_search and end_search:
        begin_string = begin_search.group(0)
        end_string = end_search.group(0)
        b = body.find(begin_string)
        e = body.find(end_string)
        comment = body[b + len(begin_string):e].strip()
        embedded_name = strip_version_extension(find_document_name(begin_string) or "")
        if embedded_name:
            doc_name = embedded_name
    else:
        comment = ""

    # strip leading IESG:
    if comment.startswith("IESG:"):
        comment = comment[len("IESG:"):].lstrip()

    # strip ending Thanks, followed by signature
    m = re.compile(r"^Thanks,\n\n", re.MULTILINE).search(comment)
    if m:
        comment = comment[:m.start()].rstrip()

    m = re.search(r"<(.*)>", msg["From"])
    if m:
        comment = '(Via %s): %s' % ( m.group(1).strip() , comment )

    return doc_name, review_time, by, comment

def add_review_comment(doc_name, review_time, by, comment):
    if comment:
        try:
            e = DocEvent.objects.get(doc__name=doc_name, time=review_time, type="iana_review")
        except DocEvent.DoesNotExist:
            doc = Document.objects.get(name=doc_name)
            e = DocEvent(doc=doc, rev=doc.rev, time=review_time, type="iana_review")

        e.desc = comment
        e.by = by

        e.save()<|MERGE_RESOLUTION|>--- conflicted
+++ resolved
@@ -7,12 +7,7 @@
 import email
 import json
 import re
-<<<<<<< HEAD
-
-from urllib.request import Request, urlopen
-=======
 import requests
->>>>>>> 5cecc0be
 
 from django.conf import settings
 from django.utils.encoding import smart_bytes, force_str
