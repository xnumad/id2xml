import os
import datetime

from django.contrib import messages
from django.forms.formsets import formset_factory
from django.shortcuts import render, get_object_or_404, redirect
from django.utils.functional import curry

from ietf.doc.models import DocEvent, Document, BallotDocEvent, BallotPositionDocEvent, BallotType, WriteupDocEvent
from ietf.doc.utils import get_document_content, add_state_change_event
from ietf.person.models import Person
from ietf.doc.lastcall import request_last_call
from ietf.doc.mails import email_state_changed
from ietf.iesg.models import TelechatDate, TelechatAgendaItem, Telechat
from ietf.iesg.agenda import agenda_data, get_doc_section
from ietf.ietfauth.utils import role_required
from ietf.secr.telechat.forms import BallotForm, ChangeStateForm, DateSelectForm, TELECHAT_TAGS



'''
EXPECTED CHANGES:
x group pages will be just another doc, charter doc
x consolidate views (get rid of get_group_header,group,group_navigate)

'''
# -------------------------------------------------
# Notes on external helpers
# -------------------------------------------------
'''
active_ballot_positions: takes one argument, doc.  returns a dictionary with a key for each ad Person object
NOTE: this function has been deprecated as of Datatracker 4.34.  Should now use methods on the Document.
For example: doc.active_ballot().active_ad_positions()

agenda_data: takes a date string in the format YYYY-MM-DD.
'''

# -------------------------------------------------
# Helper Functions
# -------------------------------------------------
def get_doc_list(agenda):
    '''
    This function takes an agenda dictionary and returns a list of
    Document objects in the order they appear in the agenda sections 1-3.
    '''
    docs = []
    for num, section in sorted(agenda['sections'].iteritems()):
        if "docs" in section:
            docs.extend(section["docs"])

    return docs

def get_doc_writeup(doc):
    '''
    This function takes a Document object and returns the ballot writeup for display
    in the detail view.  In the case of Conflict Review documents we actually
    want to display the contents of the document
    '''
    writeup = 'This document has no writeup'
    if doc.type_id == 'draft':
        latest = doc.latest_event(WriteupDocEvent, type='changed_ballot_writeup_text')
        if latest:
            writeup = latest.text
            if doc.has_rfc_editor_note():
                rfced_note = doc.latest_event(WriteupDocEvent, type="changed_rfc_editor_note_text")
                writeup = writeup + "\n\n" + rfced_note.text
<<<<<<< HEAD
            
=======
>>>>>>> 70ccb0b7
    if doc.type_id == 'charter':
        latest = doc.latest_event(WriteupDocEvent, type='changed_ballot_writeup_text')
        if latest:
            writeup = latest.text
    elif doc.type_id == 'conflrev':
        path = os.path.join(doc.get_file_path(),doc.filename_with_rev())
        writeup = get_document_content(doc.name,path,split=False,markup=False)
    return writeup

def get_last_telechat_date():
    '''
    This function returns the date of the last telechat
    Tried TelechatDocEvent.objects.latest but that will return today's telechat
    '''
    return TelechatDate.objects.filter(date__lt=datetime.date.today()).order_by('-date')[0].date
    #return '2011-11-01' # uncomment for testing

def get_next_telechat_date():
    '''
    This function returns the date of the next telechat
    '''
    return TelechatDate.objects.filter(date__gte=datetime.date.today()).order_by('date')[0].date

def get_section_header(doc, agenda):
    '''
    This function takes a filename and an agenda dictionary and returns the
    agenda section header as a list for use in the doc template
    '''
    num = get_doc_section(doc)

    header = []

    split = num.split(".")

    for i in xrange(num.count(".")):
        parent_num = ".".join(split[:i + 1])
        parent = agenda["sections"].get(parent_num)
        if parent:
            if "." not in parent_num:
                parent_num += "."
            header.append(u"%s %s" % (parent_num, parent["title"]))

    section = agenda["sections"][num]
    header.append(u"%s %s" % (num, section["title"]))

    count = '%s of %s' % (section["docs"].index(doc) + 1, len(section["docs"]))
    header.append(count)

    return header

def get_first_doc(agenda):
    '''
    This function takes an agenda dictionary and returns the first document in the agenda
    '''
    for num, section in sorted(agenda['sections'].iteritems()):
        if "docs" in section and section["docs"]:
            return section["docs"][0]

    return None

# -------------------------------------------------
# View Functions
# -------------------------------------------------
@role_required('Secretariat')
def bash(request, date):

    agenda = agenda_data(date=date)

    return render(request, 'telechat/bash.html', {
        'agenda': agenda,
        'date': date},
    )

@role_required('Secretariat')
def doc(request, date):
    '''
    This view redirects to doc_detail using the first document in the agenda or
    displays the message "No Documents"
    '''

    agenda = agenda_data(date=date)
    doc = get_first_doc(agenda)
    if doc:
        return redirect('ietf.secr.telechat.views.doc_detail', date=date, name=doc.name)
    else:
        return render(request, 'telechat/doc.html', {
        'agenda': agenda,
        'date': date,
        'document': None},
    )

@role_required('Secretariat')
def doc_detail(request, date, name):
    '''
    This view displays the ballot information for the document, and lets the user make
    changes to ballot positions and document state.
    '''
    doc = get_object_or_404(Document, docalias__name=name)

    # As of Datatracker v4.32, Conflict Review (conflrev) Document Types can
    # be added to the Telechat agenda.  If Document.type_id == draft use draft-iesg
    # for state type
    state_type = doc.type_id
    if doc.type_id == 'draft':
        state_type = 'draft-iesg'

    login = request.user.person

    if doc.active_ballot():
        ballots = doc.active_ballot().active_ad_positions()  # returns dict of ad:ballotpositiondocevent
    else:
        ballots = []

    # setup form initials
    initial_ballot = []
    open_positions = 0
    for key in sorted(ballots, key = lambda a: a.name_parts()[3]):
        initial_ballot.append({'name':key.name,'id':key.id,'position':ballots[key].pos.slug if ballots[key] else None})
        if ballots[key] and ballots[key].pos.slug == 'norecord':
            open_positions += 1
        elif not ballots[key]:
            open_positions += 1

    tags = doc.tags.filter(slug__in=TELECHAT_TAGS)
    tag = tags[0].pk if tags else None

    writeup = get_doc_writeup(doc)

    initial_state = {'state':doc.get_state(state_type).pk,
                     'substate':tag}

    # need to use curry here to pass custom variable to form init
    if doc.active_ballot():
        ballot_type = doc.active_ballot().ballot_type
    else:
        ballot_type = BallotType.objects.get(doc_type='draft')
    BallotFormset = formset_factory(BallotForm, extra=0)
    BallotFormset.form = staticmethod(curry(BallotForm, ballot_type=ballot_type))
    
    agenda = agenda_data(date=date)
    header = get_section_header(doc, agenda)

    # nav button logic
    doc_list = get_doc_list(agenda)
    nav_start = nav_end = False
    if doc == doc_list[0]:
        nav_start = True
    if doc == doc_list[-1]:
        nav_end = True

    if request.method == 'POST':
        button_text = request.POST.get('submit', '')

        # logic from doc/views_ballot.py EditPosition
        if button_text == 'update_ballot':
            formset = BallotFormset(request.POST, initial=initial_ballot)
            state_form = ChangeStateForm(initial=initial_state)
            has_changed = False
            for form in formset.forms:
                if form.is_valid() and form.changed_data:
                    # create new BallotPositionDocEvent
                    clean = form.cleaned_data
                    ad = Person.objects.get(id=clean['id'])
                    pos = BallotPositionDocEvent(doc=doc, rev=doc.rev, by=login)
                    pos.type = "changed_ballot_position"
                    pos.ad = ad
                    pos.ballot = doc.latest_event(BallotDocEvent, type="created_ballot")
                    pos.pos = clean['position']
                    if form.initial['position'] == None:
                        pos.desc = '[Ballot Position Update] New position, %s, has been recorded for %s by %s' % (pos.pos.name, ad.name, login.name)
                    else:
                        pos.desc = '[Ballot Position Update] Position for %s has been changed to %s by %s' % (ad.name, pos.pos.name, login.name)
                    pos.save()
                    has_changed = True

            if has_changed:
                messages.success(request,'Ballot position changed.')
            return redirect('ietf.secr.telechat.views.doc_detail', date=date, name=name)

        # logic from doc/views_draft.py change_state
        elif button_text == 'update_state':
            formset = BallotFormset(initial=initial_ballot)
            state_form = ChangeStateForm(request.POST, initial=initial_state)
            if state_form.is_valid():
                prev_state = doc.get_state(state_type)

                new_state = state_form.cleaned_data['state']
                tag = state_form.cleaned_data['substate']

                # tag handling is a bit awkward since the UI still works
                # as if IESG tags are a substate
                prev_tags = doc.tags.filter(slug__in=TELECHAT_TAGS)
                new_tags = [tag] if tag else []

                if state_form.changed_data:
                    if 'state' in state_form.changed_data:
                        doc.set_state(new_state)

                    if 'substate' in state_form.changed_data:
                        doc.tags.remove(*prev_tags)
                        doc.tags.add(*new_tags)

                    e = add_state_change_event(doc, login, prev_state, new_state,
                                               prev_tags=prev_tags, new_tags=new_tags)
                    if e:
                        doc.save_with_history([e])

                    email_state_changed(request, doc, e.desc, 'doc_state_edited')
    
                    if new_state.slug == "lc-req":
                        request_last_call(request, doc)

                messages.success(request,'Document state updated')
                return redirect('ietf.secr.telechat.views.doc_detail', date=date, name=name)
    else:
        formset = BallotFormset(initial=initial_ballot)
        state_form = ChangeStateForm(initial=initial_state)

        # if this is a conflict review document add referenced document
        if doc.type_id == 'conflrev':
            conflictdoc = doc.relateddocument_set.get(relationship__slug='conflrev').target.document
        else:
            conflictdoc = None

    return render(request, 'telechat/doc.html', {
        'ballot_type': ballot_type,
        'date': date,
        'document': doc,
        'conflictdoc': conflictdoc,
        'agenda': agenda,
        'formset': formset,
        'header': header,
        'open_positions': open_positions,
        'state_form': state_form,
        'writeup': writeup,
        'nav_start': nav_start,
        'nav_end': nav_end},
    )

@role_required('Secretariat')
def doc_navigate(request, date, name, nav):
    '''
    This view takes three arguments:
    date - the date of the Telechat
    name - the name of the current document being displayed
    nav  - [next|previous] which direction the user wants to navigate in the list of docs
    The view retrieves the appropriate document and redirects to the doc view.
    '''
    doc = get_object_or_404(Document, docalias__name=name)
    agenda = agenda_data(date=date)
    target = name

    docs = get_doc_list(agenda)
    index = docs.index(doc)

    if nav == 'next' and index < len(docs) - 1:
        target = docs[index + 1].name
    elif nav == 'previous' and index != 0:
        target = docs[index - 1].name

    return redirect('ietf.secr.telechat.views.doc_detail', date=date, name=target)

@role_required('Secretariat')
def main(request):
    '''
    The is the main view where the user selects an existing telechat or creates a new one.
    '''
    if request.method == 'POST':
        date = request.POST['date']
        return redirect('ietf.secr.telechat.views.doc', date=date)

    choices = [ (d.date.strftime('%Y-%m-%d'),
                 d.date.strftime('%Y-%m-%d')) for d in TelechatDate.objects.all() ]
    next_telechat = get_next_telechat_date().strftime('%Y-%m-%d')
    form = DateSelectForm(choices=choices,initial={'date':next_telechat})

    return render(request, 'telechat/main.html', {
        'form': form},
    )

@role_required('Secretariat')
def management(request, date):
    '''
    This view displays management issues and lets the user update the status
    '''

    agenda = agenda_data(date=date)
    issues = TelechatAgendaItem.objects.filter(type=3).order_by('id')

    return render(request, 'telechat/management.html', {
        'agenda': agenda,
        'date': date,
        'issues': issues},
    )

@role_required('Secretariat')
def minutes(request, date):
    '''
    This view shows a list of documents that were approved since the last telechat
    '''
    # get the telechat previous to selected one
    y,m,d = date.split('-')
    current = datetime.date(int(y),int(m),int(d))

    previous = TelechatDate.objects.filter(date__lt=current).order_by("-date")[0].date
    events = DocEvent.objects.filter(type='iesg_approved',time__gte=previous,time__lt=current,doc__type='draft')
    docs = [ e.doc for e in events ]
    pa_docs = [ doc for doc in docs if doc.intended_std_level.slug not in ('inf','exp','hist') ]
    da_docs = [ doc for doc in docs if doc.intended_std_level.slug in ('inf','exp','hist') ]

    agenda = agenda_data(date=date)

    # FIXME: this doesn't show other documents

    return render(request, 'telechat/minutes.html', {
        'agenda': agenda,
        'date': date,
        'last_date': previous,
        'pa_docs': pa_docs,
        'da_docs': da_docs},
    )

@role_required('Secretariat')
def new(request):
    '''
    This view creates a new telechat agenda and redirects to the default view
    '''
    if request.method == 'POST':
        date = request.POST['date']
        # create legacy telechat record
        Telechat.objects.create(telechat_date=date)

        messages.success(request,'New Telechat Agenda created')
        return redirect('ietf.secr.telechat.views.doc', date=date)

@role_required('Secretariat')
def roll_call(request, date):
    agenda = agenda_data(date=date)
    ads = Person.objects.filter(role__name='ad', role__group__state="active",role__group__type="area")
    sorted_ads = sorted(ads, key = lambda a: a.name_parts()[3])

    return render(request, 'telechat/roll_call.html', {
        'agenda': agenda,
        'date': date,
        'people':sorted_ads},
    )
    <|MERGE_RESOLUTION|>--- conflicted
+++ resolved
@@ -64,10 +64,6 @@
             if doc.has_rfc_editor_note():
                 rfced_note = doc.latest_event(WriteupDocEvent, type="changed_rfc_editor_note_text")
                 writeup = writeup + "\n\n" + rfced_note.text
-<<<<<<< HEAD
-            
-=======
->>>>>>> 70ccb0b7
     if doc.type_id == 'charter':
         latest = doc.latest_event(WriteupDocEvent, type='changed_ballot_writeup_text')
         if latest:
@@ -205,7 +201,7 @@
     else:
         ballot_type = BallotType.objects.get(doc_type='draft')
     BallotFormset = formset_factory(BallotForm, extra=0)
-    BallotFormset.form = staticmethod(curry(BallotForm, ballot_type=ballot_type))
+    BallotFormset.form.__init__ = curry(BallotForm.__init__, ballot_type=ballot_type)
     
     agenda = agenda_data(date=date)
     header = get_section_header(doc, agenda)
