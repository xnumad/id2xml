from django.core.urlresolvers import reverse

from ietf.utils.test_utils import TestCase
from ietf.group.models import Group
<<<<<<< HEAD
from ietf.utils.test_data import make_test_data
=======
from ietf.ietfauth.utils import has_role
#from ietf.utils.test_data import make_test_data
from ietf.meeting.test_data import make_meeting_test_data as make_test_data
>>>>>>> 2ff79003

#from pyquery import PyQuery

SECR_USER='secretary'

class SreqUrlTests(TestCase):
    def test_urls(self):
        make_test_data()

        r = self.client.get("/secr/")
        self.assertEqual(r.status_code, 200)

        r = self.client.get("/secr/sreq/")
        self.assertEqual(r.status_code, 200)

        testgroup=Group.objects.filter(type_id='wg').first()
        r = self.client.get("/secr/sreq/%s/new/" % testgroup.acronym)
        self.assertEqual(r.status_code, 200)

class MainTestCase(TestCase):
    def test_main(self):
        make_test_data()
        url = reverse('sessions')
        r = self.client.get(url, REMOTE_USER=SECR_USER)
        self.assertEqual(r.status_code, 200)
        sched = r.context['scheduled_groups']
        unsched = r.context['unscheduled_groups']
        self.failUnless(len(unsched) == 0)
        self.failUnless(len(sched) > 0)

class SubmitRequestCase(TestCase):
    def test_submit_request(self):
        make_test_data()
        acronym = Group.objects.all()[0].acronym
        url = reverse('sessions_new',kwargs={'acronym':acronym})
        post_data = {'id_num_session':'1',
                     'id_length_session1':'3600',
                     'id_attendees':'10',
                     'id_conflict1':'',
                     'id_comments':'need projector'}
        self.client.login(  REMOTE_USER=SECR_USER)
        r = self.client.post(url,post_data)
        self.assertEqual(r.status_code, 200)
"""
        #assert False, self.client.session..__dict__
        
        url = reverse('sessions_confirm',kwargs={'acronym':acronym})
        #s = self.client.session
        #s['session_form'] = post_data
        r = self.client.get(url)
        assert False, r.content
"""
class EditRequestCase(TestCase):
    pass
    
class NotMeetingCase(TestCase):
    pass

class RetrievePreviousCase(TestCase):
    pass



    # test error if already scheduled
    # test get previous exists/doesn't exist
    # test that groups scheduled and unscheduled add up to total groups
    # test locking function, access by unauthorized<|MERGE_RESOLUTION|>--- conflicted
+++ resolved
@@ -2,13 +2,8 @@
 
 from ietf.utils.test_utils import TestCase
 from ietf.group.models import Group
-<<<<<<< HEAD
-from ietf.utils.test_data import make_test_data
-=======
-from ietf.ietfauth.utils import has_role
 #from ietf.utils.test_data import make_test_data
 from ietf.meeting.test_data import make_meeting_test_data as make_test_data
->>>>>>> 2ff79003
 
 #from pyquery import PyQuery
 
