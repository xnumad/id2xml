import re, os, string, datetime, shutil, textwrap

from django.http import HttpResponse, HttpResponseRedirect, HttpResponseNotFound, Http404
from django.shortcuts import render_to_response, get_object_or_404, redirect
from django.template.loader import render_to_string
from django.core.urlresolvers import reverse as urlreverse
from django.core.urlresolvers import reverse
from django.template import RequestContext
from django import forms
from django.forms.util import ErrorList
from django.utils import simplejson
from django.utils.html import strip_tags, escape
from django.utils.safestring import mark_safe
from django.conf import settings
from django.contrib import messages

from ietf.utils.mail import send_mail_preformatted
from ietf.utils.textupload import get_cleaned_text_file_content
from ietf.utils.history import find_history_active_at
from ietf.ietfauth.decorators import has_role, role_required
from ietf.iesg.models import TelechatDate
from ietf.doc.models import *
from ietf.doc.utils import *
from ietf.name.models import *
from ietf.person.models import *
from ietf.group.models import *
from ietf.group.utils import save_group_in_history, save_milestone_in_history
from ietf.wgcharter.mails import *
from ietf.wgcharter.utils import *

import debug

class ChangeStateForm(forms.Form):
    charter_state = forms.ModelChoiceField(State.objects.filter(type="charter", slug__in=["infrev", "intrev", "extrev", "iesgrev"]), label="Charter state", empty_label=None, required=False)
    initial_time = forms.IntegerField(initial=0, label="Review time", help_text="(in weeks)", required=False)
    message = forms.CharField(widget=forms.Textarea, help_text="Leave blank to change state without notifying the Secretariat", required=False, label=mark_safe("Message to<br> Secretariat"))
    comment = forms.CharField(widget=forms.Textarea, help_text="Optional comment for the charter history", required=False)
    def __init__(self, *args, **kwargs):
        self.hide = kwargs.pop('hide', None)
        super(ChangeStateForm, self).__init__(*args, **kwargs)
        # hide requested fields
        if self.hide:
            for f in self.hide:
                self.fields[f].widget = forms.HiddenInput

@role_required("Area Director", "Secretariat")
def change_state(request, name, option=None):
    """Change state of charter, notifying parties as necessary and
    logging the change as a comment."""
    charter = get_object_or_404(Document, type="charter", name=name)
    group = charter.group

    chartering_type = get_chartering_type(charter)

    initial_review = charter.latest_event(InitialReviewDocEvent, type="initial_review")
    if charter.get_state_slug() != "infrev" or (initial_review and initial_review.expires < datetime.datetime.now()) or chartering_type == "rechartering":
        initial_review = None

    login = request.user.get_profile()

    if request.method == 'POST':
        form = ChangeStateForm(request.POST)
        if form.is_valid():
            clean = form.cleaned_data
            charter_rev = charter.rev

            if option in ("initcharter", "recharter"):
                charter_state = State.objects.get(type="charter", slug="infrev")
                # make sure we have the latest revision set, if we
                # abandoned a charter before, we could have reset the
                # revision to latest approved
                prev_revs = charter.history_set.order_by('-rev')[:1]
                if prev_revs and prev_revs[0].rev > charter_rev:
                    charter_rev = prev_revs[0].rev

                if "-" not in charter_rev:
                    charter_rev = charter_rev + "-00"
            elif option == "abandon":
<<<<<<< HEAD
                oldstate = wg.state_id
                if oldstate in ("proposed","bof","unknown"):
=======
                if group.state_id == "proposed":
>>>>>>> 32430915
                    charter_state = State.objects.get(type="charter", slug="notrev")
                    #TODO : set an abandoned state and leave some comments here
                    wg.state=GroupStateName.objects.get(slug='abandon')
                    wg.save()
                    e = ChangeStateGroupEvent(group=wg, type="changed_state")
                    e.time = wg.time
                    e.by = login
                    e.state_id = clean["state"].slug
                    e.desc = "Group state changed to %s from %s" % clean["state"].name,oldstate
                    e.save()
                    
                else:
                    charter_state = State.objects.get(type="charter", slug="approved")
                    charter_rev = approved_revision(charter.rev)
            else:
                charter_state = clean['charter_state']

            comment = clean['comment'].rstrip()
            message = clean['message']

            if charter_state != charter.get_state():
                # Charter state changed
                save_document_in_history(charter)

                prev = charter.get_state()
                charter.set_state(charter_state)
                charter.rev = charter_rev

                if option != "abandon":
                    log_state_changed(request, charter, login, prev)
                else:
                    # kill hanging ballots
                    close_open_ballots(charter, login)

                    # Special log for abandoned efforts
                    e = DocEvent(type="changed_document", doc=charter, by=login)
                    e.desc = "IESG has abandoned the chartering effort"
                    e.save()

                if comment:
                    c = DocEvent(type="added_comment", doc=charter, by=login)
                    c.desc = comment
                    c.save()

                charter.time = datetime.datetime.now()
                charter.save()

                if message:
                    email_secretariat(request, group, "state-%s" % charter_state.slug, message)

                email_state_changed(request, charter, "State changed to %s." % charter_state)

                if charter_state.slug == "intrev":
                    if request.POST.get("ballot_wo_extern"):
                        create_ballot_if_not_open(charter, login, "r-wo-ext")
                    else:
                        create_ballot_if_not_open(charter, login, "r-extrev")
                    default_review_text(group, charter, login)
                    default_action_text(group, charter, login)
                elif charter_state.slug == "iesgrev":
                    create_ballot_if_not_open(charter, login, "approve")

            if charter_state.slug == "infrev" and clean["initial_time"] and clean["initial_time"] != 0:
                e = InitialReviewDocEvent(type="initial_review", by=login, doc=charter)
                e.expires = datetime.datetime.now() + datetime.timedelta(weeks=clean["initial_time"])
                e.desc = "Initial review time expires %s" % e.expires.strftime("%Y-%m-%d")
                e.save()

            return redirect('doc_view', name=charter.name)
    else:
        if option == "recharter":
            hide = ['initial_time', 'charter_state', 'message']
            init = dict()
        elif option == "initcharter":
            hide = ['charter_state']
            init = dict(initial_time=1, message='%s has initiated chartering of the proposed %s:\n "%s" (%s).' % (login.plain_name(), group.type.name, group.name, group.acronym))
        elif option == "abandon":
            hide = ['initial_time', 'charter_state']
            init = dict(message='%s has abandoned the chartering effort on the %s:\n "%s" (%s).' % (login.plain_name(), group.type.name, group.name, group.acronym))
        else:
            hide = ['initial_time']
            s = charter.get_state()
            init = dict(charter_state=s.pk if s else None)
        form = ChangeStateForm(hide=hide, initial=init)

    prev_charter_state = None
    charter_hists = DocHistory.objects.filter(doc=charter).exclude(states__type="charter", states__slug=charter.get_state_slug()).order_by("-time")[:1]
    if charter_hists:
        prev_charter_state = charter_hists[0].get_state()

    title = {
        "initcharter": "Initiate chartering of %s %s" % (group.acronym, group.type.name),
        "recharter": "Recharter %s %s" % (group.acronym, group.type.name),
        "abandon": "Abandon effort on %s %s" % (group.acronym, group.type.name),
        }.get(option)
    if not title:
<<<<<<< HEAD
        title = "Change chartering state of WG %s" % wg.acronym
=======
        title = "Change state of %s %s" % (group.acronym, group.type.name)
>>>>>>> 32430915

    def state_pk(slug):
        return State.objects.get(type="charter", slug=slug).pk

<<<<<<< HEAD
    info_msg = {
        state_pk("infrev"): 'The WG "%s" (%s) has been set to Informal IESG review by %s.' % (wg.name, wg.acronym, login.plain_name()),
        state_pk("intrev"): 'The WG "%s" (%s) has been set to Internal review by %s.\nPlease place it on the next IESG telechat and inform the IAB.' % (wg.name, wg.acronym, login.plain_name()),
        state_pk("extrev"): 'The WG "%s" (%s) has been set to External review by %s.\nPlease send out the external review announcement to the appropriate lists.\n\nSend the announcement to other SDOs: Yes\nAdditional recipients of the announcement: ' % (wg.name, wg.acronym, login.plain_name()),
=======
    messages = {
        state_pk("infrev"): 'The %s "%s" (%s) has been set to Informal IESG review by %s.' % (group.type.name, group.name, group.acronym, login.plain_name()),
        state_pk("intrev"): 'The %s "%s" (%s) has been set to Internal review by %s.\nPlease place it on the next IESG telechat and inform the IAB.' % (group.type.name, group.name, group.acronym, login.plain_name()),
        state_pk("extrev"): 'The %s "%s" (%s) has been set to External review by %s.\nPlease send out the external review announcement to the appropriate lists.\n\nSend the announcement to other SDOs: Yes\nAdditional recipients of the announcement: ' % (group.type.name, group.name, group.acronym, login.plain_name()),
>>>>>>> 32430915
        }

    states_for_ballot_wo_extern = State.objects.filter(type="charter", slug="intrev").values_list("pk", flat=True)

    return render_to_response('wgcharter/change_state.html',
                              dict(form=form,
                                   doc=group.charter,
                                   login=login,
                                   option=option,
                                   prev_charter_state=prev_charter_state,
                                   title=title,
                                   initial_review=initial_review,
                                   chartering_type=chartering_type,
                                   info_msg=simplejson.dumps(info_msg),
                                   states_for_ballot_wo_extern=simplejson.dumps(list(states_for_ballot_wo_extern)),
                                   ),
                              context_instance=RequestContext(request))

class TelechatForm(forms.Form):
    telechat_date = forms.TypedChoiceField(coerce=lambda x: datetime.datetime.strptime(x, '%Y-%m-%d').date(), empty_value=None, required=False)

    def __init__(self, *args, **kwargs):
        super(self.__class__, self).__init__(*args, **kwargs)

        dates = [d.date for d in TelechatDate.objects.active().order_by('date')]
        init = kwargs['initial'].get("telechat_date")
        if init and init not in dates:
            dates.insert(0, init)

        self.fields['telechat_date'].choices = [("", "(not on agenda)")] + [(d, d.strftime("%Y-%m-%d")) for d in dates]
        

@role_required("Area Director", "Secretariat")
def telechat_date(request, name):
    doc = get_object_or_404(Document, type="charter", name=name)
    login = request.user.get_profile()

    e = doc.latest_event(TelechatDocEvent, type="scheduled_for_telechat")

    initial = dict(telechat_date=e.telechat_date if e else None)
    if request.method == "POST":
        form = TelechatForm(request.POST, initial=initial)

        if form.is_valid():
            update_telechat(request, doc, login, form.cleaned_data['telechat_date'])
            return redirect("doc_view", name=doc.name)
    else:
        form = TelechatForm(initial=initial)

    return render_to_response('wgcharter/edit_telechat_date.html',
                              dict(doc=doc,
                                   form=form,
                                   user=request.user,
                                   login=login,
                                   okstates=['intrev','extrev','iesgrev'],
                                   ),
                              context_instance=RequestContext(request))

class NotifyForm(forms.Form):
    notify = forms.CharField(max_length=255, help_text="List of email addresses to receive state notifications, separated by comma", label="Notification list", required=False)

    def clean_notify(self):
        return self.cleaned_data["notify"].strip()

@role_required("Area Director", "Secretariat")
def edit_notify(request, name):
    doc = get_object_or_404(Document, type="charter", name=name)
    login = request.user.get_profile()

    init = {'notify': doc.notify}

    if request.method == "POST":
        form = NotifyForm(request.POST, initial=init)
        if form.is_valid():
            n = form.cleaned_data["notify"]
            if n != doc.notify:
                save_document_in_history(doc)

                e = DocEvent(doc=doc, by=login)
                e.desc = "Notification list changed to %s" % (escape(n) or "none")
                if doc.notify:
                    e.desc += " from %s" % escape(doc.notify)
                e.type = "changed_document"
                e.save()

                doc.notify = n
                doc.time = e.time
                doc.save()

            return redirect("doc_view", name=doc.name)
    else:
        form = NotifyForm(initial=init)

    return render_to_response('wgcharter/edit_notify.html',
                              dict(doc=doc,
                                   form=form,
                                   user=request.user,
                                   login=login),
                              context_instance=RequestContext(request))

class AdForm(forms.Form):
    ad = forms.ModelChoiceField(Person.objects.filter(role__name="ad", role__group__state="active").order_by('name'),
                                label="Responsible AD", empty_label="(None)", required=True)

    def __init__(self, *args, **kwargs):
        super(self.__class__, self).__init__(*args, **kwargs)

        # if previous AD is now ex-AD, append that person to the list
        ad_pk = self.initial.get('ad')
        choices = self.fields['ad'].choices
        if ad_pk and ad_pk not in [pk for pk, name in choices]:
            self.fields['ad'].choices = list(choices) + [("", "-------"), (ad_pk, Person.objects.get(pk=ad_pk).plain_name())]

@role_required("Area Director", "Secretariat")
def edit_ad(request, name):
    """Change the responsible Area Director for this charter."""

    charter = get_object_or_404(Document, type="charter", name=name)
    login = request.user.get_profile()

    if request.method == 'POST':
        form = AdForm(request.POST)
        if form.is_valid():
            new_ad = form.cleaned_data['ad']
            if new_ad != charter.ad:
                save_document_in_history(charter)
                e = DocEvent(doc=charter, by=login)
                e.desc = "Responsible AD changed to %s" % new_ad.plain_name()
                if charter.ad:
                   e.desc += " from %s" % charter.ad.plain_name()
                e.type = "changed_document"
                e.save()
                charter.ad = new_ad
                charter.time = e.time
                charter.save()

            return HttpResponseRedirect(reverse('doc_view', kwargs={'name': charter.name}))
    else:
        init = { "ad" : charter.ad_id }
        form = AdForm(initial=init)

    return render_to_response('wgcharter/change_ad.html',
                              {'form':   form,
                               'charter': charter,
                              },
                              context_instance = RequestContext(request))


class UploadForm(forms.Form):
    content = forms.CharField(widget=forms.Textarea, label="Charter text", help_text="Edit the charter text", required=False)
    txt = forms.FileField(label=".txt format", help_text="Or upload a .txt file", required=False)

    def clean_content(self):
        return self.cleaned_data["content"].replace("\r", "")

    def clean_txt(self):
        return get_cleaned_text_file_content(self.cleaned_data["txt"])

    def save(self, group, rev):
        filename = os.path.join(settings.CHARTER_PATH, '%s-%s.txt' % (group.charter.canonical_name(), rev))
        with open(filename, 'wb') as destination:
            if self.cleaned_data['txt']:
                destination.write(self.cleaned_data['txt'])
            else:
                destination.write(self.cleaned_data['content'].encode("utf-8"))

@role_required('Area Director','Secretariat')
def submit(request, name=None, acronym=None, option=None):
    if name:
        if not name.startswith('charter-'):
            name = "charter-ietf-" + name
    elif acronym:
        name = "charter-ietf-" + acronym
    charter = get_object_or_404(Document, type="charter", name=name)
    group = charter.group

    login = request.user.get_profile()

    path = os.path.join(settings.CHARTER_PATH, '%s-%s.txt' % (charter.canonical_name(), charter.rev))
    not_uploaded_yet = charter.rev.endswith("-00") and not os.path.exists(path)

    if not_uploaded_yet:
        # this case is special - we recently chartered or rechartered and have no file yet
        next_rev = charter.rev
    else:
        # search history for possible collisions with abandoned efforts
        prev_revs = list(charter.history_set.order_by('-time').values_list('rev', flat=True))
        next_rev = next_revision(charter.rev)
        while next_rev in prev_revs:
            next_rev = next_revision(next_rev)

    if request.method == 'POST':
        form = UploadForm(request.POST, request.FILES)
        if form.is_valid():
            save_document_in_history(charter)
            # Also save group history so we can search for it
            save_group_in_history(group)

            charter.rev = next_rev

            e = NewRevisionDocEvent(doc=charter, by=login, type="new_revision")
            e.desc = "New version available: <b>%s-%s.txt</b>" % (charter.canonical_name(), charter.rev)
            e.rev = charter.rev
            e.save()
            
            # Save file on disk
            form.save(group, charter.rev)

            charter.time = datetime.datetime.now()
            charter.save()

            if option:
                return redirect('charter_startstop_process', name=charter.name, option=option)
            else:
                return redirect("doc_view", name=charter.name)
    else:
        init = { "content": ""}
        c = charter

        if not_uploaded_yet:
            # use text from last approved revision
            last_approved = charter.rev.split("-")[0]
            h = charter.history_set.filter(rev=last_approved).order_by("-time", "-id")
            if h:
                c = h[0]

        filename = os.path.join(settings.CHARTER_PATH, '%s-%s.txt' % (c.canonical_name(), c.rev))

        try:
            with open(filename, 'r') as f:
                init["content"] = f.read()
        except IOError:
            pass
        form = UploadForm(initial=init)
    return render_to_response('wgcharter/submit.html',
                              {'form': form,
                               'next_rev': next_rev,
                               'group': group },
                              context_instance=RequestContext(request))

class AnnouncementTextForm(forms.Form):
    announcement_text = forms.CharField(widget=forms.Textarea, required=True)

    def clean_announcement_text(self):
        return self.cleaned_data["announcement_text"].replace("\r", "")

@role_required('Area Director','Secretariat')
def announcement_text(request, name, ann):
    """Editing of announcement text"""
    charter = get_object_or_404(Document, type="charter", name=name)
    group = charter.group

    login = request.user.get_profile()

    if ann in ("action", "review"):
        existing = charter.latest_event(WriteupDocEvent, type="changed_%s_announcement" % ann)
    if not existing:
        if ann == "action":
            existing = default_action_text(group, charter, login)
        elif ann == "review":
            existing = default_review_text(group, charter, login)

    if not existing:
        raise Http404

    form = AnnouncementTextForm(initial=dict(announcement_text=existing.text))

    if request.method == 'POST':
        form = AnnouncementTextForm(request.POST)
        if "save_text" in request.POST and form.is_valid():
            t = form.cleaned_data['announcement_text']
            if t != existing.text:
                e = WriteupDocEvent(doc=charter, by=login)
                e.by = login
                e.type = "changed_%s_announcement" % ann
                e.desc = "%s %s text was changed" % (group.type.name, ann)
                e.text = t
                e.save()
                
                charter.time = e.time
                charter.save()

            if request.GET.get("next", "") == "approve":
                return redirect('charter_approve', name=charter.canonical_name())

            return redirect('doc_writeup', name=charter.canonical_name())

        if "regenerate_text" in request.POST:
            if ann == "action":
                e = default_action_text(group, charter, login)
            elif ann == "review":
                e = default_review_text(group, charter, login)
            # make sure form has the updated text
            form = AnnouncementTextForm(initial=dict(announcement_text=e.text))

        if "send_text" in request.POST and form.is_valid():
<<<<<<< HEAD
            msg = form.cleaned_data['announcement_text']
            import email
            parsed_msg = email.message_from_string(msg.encode("utf-8"))

            send_mail_text(request, parsed_msg["To"],
                           parsed_msg["From"], parsed_msg["Subject"],
                           parsed_msg.get_payload())
            messages.success(request, "The email To: '%s' with Subjet: '%s' has been sent." % (parsed_msg["To"],parsed_msg["Subject"],))
=======
            send_mail_preformatted(request, form.cleaned_data['announcement_text'])
>>>>>>> 32430915
            return redirect('doc_writeup', name=charter.name)

    return render_to_response('wgcharter/announcement_text.html',
                              dict(charter=charter,
                                   announcement=ann,
                                   back_url=urlreverse("doc_writeup", kwargs=dict(name=charter.name)),
                                   announcement_text_form=form,
                                   ),
                              context_instance=RequestContext(request))

class BallotWriteupForm(forms.Form):
    ballot_writeup = forms.CharField(widget=forms.Textarea, required=True)

    def clean_ballot_writeup(self):
        return self.cleaned_data["ballot_writeup"].replace("\r", "")
        
@role_required('Area Director','Secretariat')
def ballot_writeupnotes(request, name):
    """Editing of ballot write-up and notes"""
    charter = get_object_or_404(Document, type="charter", name=name)

    ballot = charter.latest_event(BallotDocEvent, type="created_ballot")
    if not ballot:
        raise Http404()

    login = request.user.get_profile()

    approval = charter.latest_event(WriteupDocEvent, type="changed_action_announcement")
    
    existing = charter.latest_event(WriteupDocEvent, type="changed_ballot_writeup_text")
    if not existing:
        existing = generate_ballot_writeup(request, charter)

    reissue = charter.latest_event(DocEvent, type="sent_ballot_announcement")
        
    form = BallotWriteupForm(initial=dict(ballot_writeup=existing.text))

    if request.method == 'POST' and ("save_ballot_writeup" in request.POST or "send_ballot" in request.POST):
        form = BallotWriteupForm(request.POST)
        if form.is_valid():
            t = form.cleaned_data["ballot_writeup"]
            if t != existing.text:
                e = WriteupDocEvent(doc=charter, by=login)
                e.by = login
                e.type = "changed_ballot_writeup_text"
                e.desc = "Ballot writeup was changed"
                e.text = t
                e.save()

            if "send_ballot" in request.POST and approval:
                if has_role(request.user, "Area Director") and not charter.latest_event(BallotPositionDocEvent, type="changed_ballot_position", ad=login, ballot=ballot):
                    # sending the ballot counts as a yes
                    pos = BallotPositionDocEvent(doc=charter, by=login)
                    pos.type = "changed_ballot_position"
                    pos.ad = login
                    pos.pos_id = "yes"
                    pos.desc = "[Ballot Position Update] New position, %s, has been recorded for %s" % (pos.pos.name, pos.ad.plain_name())
                    pos.save()

                msg = generate_issue_ballot_mail(request, charter, ballot)
                send_mail_preformatted(request, msg)

                e = DocEvent(doc=charter, by=login)
                e.by = login
                e.type = "sent_ballot_announcement"
                e.desc = "Ballot has been sent"
                e.save()

                return render_to_response('wgcharter/ballot_issued.html',
                                          dict(doc=charter,
                                               ),
                                          context_instance=RequestContext(request))
                        

    return render_to_response('wgcharter/ballot_writeupnotes.html',
                              dict(charter=charter,
                                   ballot_issued=bool(charter.latest_event(type="sent_ballot_announcement")),
                                   ballot_writeup_form=form,
                                   reissue=reissue,
                                   approval=approval,
                                   ),
                              context_instance=RequestContext(request))

@role_required("Secretariat")
def approve(request, name):
    """Approve charter, changing state, fixing revision, copying file to final location."""
    charter = get_object_or_404(Document, type="charter", name=name)
    group = charter.group

    login = request.user.get_profile()

    e = charter.latest_event(WriteupDocEvent, type="changed_action_announcement")
    if not e:
        announcement = default_action_text(group, charter, login).text
    else:
        announcement = e.text

    if request.method == 'POST':
        new_charter_state = State.objects.get(type="charter", slug="approved")
        prev_charter_state = charter.get_state()

        save_document_in_history(charter)
        charter.set_state(new_charter_state)

        close_open_ballots(charter, login)

        # approve
        e = DocEvent(doc=charter, by=login)
        e.type = "iesg_approved"
        e.desc = "IESG has approved the charter"
        e.save()

        change_description = e.desc

        new_state = GroupStateName.objects.get(slug="active")
<<<<<<< HEAD
        if wg.state != new_state:
            # update history with current state
            save_group_in_history(wg)
            # change wg state and save the wg
            prev_state = wg.state
            wg.state = new_state
            wg.time = e.time
            wg.save()
            # create an event for the wg state change, too
            e = ChangeStateGroupEvent(group=wg, type="changed_state")
            e.time = wg.time
            e.by = login
            e.state_id = "proposed"
            e.desc = "Proposed group"
            e.save()
            # update the change description for the email
            change_description += " and WG state has been changed to %s" % new_state.name

=======
        if group.state != new_state:
            save_group_in_history(group)
            prev_state = group.state
            group.state = new_state
            group.time = e.time
            group.save()
            change_description += " and %s state has been changed to %s" % (group.type.name, new_state.name)
        
>>>>>>> 32430915
        e = log_state_changed(request, charter, login, prev_charter_state)

        # according to spec, 00-02 becomes 01, so copy file and record new revision
        try:
            old = os.path.join(charter.get_file_path(), '%s-%s.txt' % (charter.canonical_name(), charter.rev))
            new = os.path.join(charter.get_file_path(), '%s-%s.txt' % (charter.canonical_name(), next_approved_revision(charter.rev)))
            shutil.copy(old, new)
        except IOError:
            return HttpResponse("There was an error copying %s to %s" %
                                ('%s-%s.txt' % (charter.canonical_name(), charter.rev),
                                 '%s-%s.txt' % (charter.canonical_name(), next_approved_revision(charter.rev))))

        e = NewRevisionDocEvent(doc=charter, by=login, type="new_revision")
        e.rev = next_approved_revision(charter.rev)
        e.desc = "New version available: <b>%s-%s.txt</b>" % (charter.canonical_name(), e.rev)
        e.save()

        charter.rev = e.rev
        charter.time = e.time
        charter.save()

        email_secretariat(request, group, "state-%s" % new_charter_state.slug, change_description)

        # move milestones over
        milestones_to_delete = list(group.groupmilestone_set.filter(state__in=("active", "review")))

        for m in group.groupmilestone_set.filter(state="charter"):
            # see if we got this milestone already (i.e. it was copied
            # verbatim to the charter)
            found = False
            for i, o in enumerate(milestones_to_delete):
                if o.desc == m.desc and o.due == m.due and set(o.docs.all()) == set(m.docs.all()):
                    found = True
                    break

            if found:
                # keep existing, whack charter milestone
                if not o.state_id == "active":
                    save_milestone_in_history(o)
                    o.state_id = "active"
                    o.save()
                    MilestoneGroupEvent.objects.create(
                        group=group, type="changed_milestone", by=login,
                        desc="Changed milestone \"%s\", set state to active from review" % o.desc,
                        milestone=o)

                del milestones_to_delete[i]

                # don't generate a DocEvent for this, it's implicit in the approval event
                save_milestone_in_history(m)
                m.state_id = "deleted"
                m.save()
            else:
                # move charter milestone
                save_milestone_in_history(m)
                m.state_id = "active"
                m.save()

                MilestoneGroupEvent.objects.create(
                    group=group, type="changed_milestone", by=login,
                    desc="Added milestone \"%s\", due %s, from approved charter" % (m.desc, m.due),
                    milestone=m)

        for m in milestones_to_delete:
            save_milestone_in_history(m)
            m.state_id = "deleted"
            m.save()

            MilestoneGroupEvent.objects.create(
                group=group, type="changed_milestone", by=login,
                desc="Deleted milestone \"%s\", not present in approved charter" % m.desc,
                milestone=m)

        # send announcement
        send_mail_preformatted(request, announcement)

        return HttpResponseRedirect(charter.get_absolute_url())
    
    return render_to_response('wgcharter/approve.html',
                              dict(charter=charter,
                                   announcement=announcement),
                              context_instance=RequestContext(request))

def charter_with_milestones_txt(request, name, rev):
    charter = get_object_or_404(Document, type="charter", docalias__name=name)

    revision_event = charter.latest_event(NewRevisionDocEvent, type="new_revision", rev=rev)
    if not revision_event:
        return HttpResponseNotFound("Revision %s not found in database" % rev)

    # read charter text
    c = find_history_active_at(charter, revision_event.time) or charter
    filename = '%s-%s.txt' % (c.canonical_name(), rev)

    charter_text = ""

    try:
        with open(os.path.join(settings.CHARTER_PATH, filename), 'r') as f:
            charter_text = f.read()
    except IOError:
        charter_text = "Error reading charter text %s" % filename


    # find milestones

    chartering = "-" in rev
    if chartering:
        need_state = "charter"
    else:
        need_state = "active"

    # slight complication - we can assign milestones to a revision up
    # until the point where the next superseding revision is
    # published, so that time shall be our limit
    e = charter.docevent_set.filter(time__gt=revision_event.time, type="new_revision").order_by("time")
    if not chartering:
        e = e.exclude(newrevisiondocevent__rev__contains="-")

    if e:
        # subtract a margen of error
        just_before_next_rev = e[0].time - datetime.timedelta(seconds=5)
    else:
        just_before_next_rev = datetime.datetime.now()

    wrapper = textwrap.TextWrapper(initial_indent="", subsequent_indent=" " * 11, width=80, break_long_words=False)

    milestones = []
    for m in charter.chartered_group.groupmilestone_set.all():
        mh = find_history_active_at(m, just_before_next_rev)
        if mh and mh.state_id == need_state:
            mh.desc_filled = wrapper.fill(mh.desc)
            milestones.append(mh)

    return render_to_response('wgcharter/charter_with_milestones.txt',
                              dict(charter_text=charter_text,
                                   milestones=milestones),
                              context_instance=RequestContext(request),
                              mimetype="text/plain")<|MERGE_RESOLUTION|>--- conflicted
+++ resolved
@@ -76,21 +76,17 @@
                 if "-" not in charter_rev:
                     charter_rev = charter_rev + "-00"
             elif option == "abandon":
-<<<<<<< HEAD
-                oldstate = wg.state_id
-                if oldstate in ("proposed","bof","unknown"):
-=======
-                if group.state_id == "proposed":
->>>>>>> 32430915
+                oldstate = group.state_id
+                if oldstate in ("proposed", "bof", "unknown"):
                     charter_state = State.objects.get(type="charter", slug="notrev")
                     #TODO : set an abandoned state and leave some comments here
-                    wg.state=GroupStateName.objects.get(slug='abandon')
-                    wg.save()
+                    group.state = GroupStateName.objects.get(slug='abandon')
+                    group.save()
                     e = ChangeStateGroupEvent(group=wg, type="changed_state")
                     e.time = wg.time
                     e.by = login
                     e.state_id = clean["state"].slug
-                    e.desc = "Group state changed to %s from %s" % clean["state"].name,oldstate
+                    e.desc = "Group state changed to %s from %s" % (clean["state"].name, oldstate)
                     e.save()
                     
                 else:
@@ -178,26 +174,15 @@
         "abandon": "Abandon effort on %s %s" % (group.acronym, group.type.name),
         }.get(option)
     if not title:
-<<<<<<< HEAD
-        title = "Change chartering state of WG %s" % wg.acronym
-=======
-        title = "Change state of %s %s" % (group.acronym, group.type.name)
->>>>>>> 32430915
+        title = "Change chartering state of %s %s" % (group.acronym, group.type.name)
 
     def state_pk(slug):
         return State.objects.get(type="charter", slug=slug).pk
 
-<<<<<<< HEAD
     info_msg = {
-        state_pk("infrev"): 'The WG "%s" (%s) has been set to Informal IESG review by %s.' % (wg.name, wg.acronym, login.plain_name()),
-        state_pk("intrev"): 'The WG "%s" (%s) has been set to Internal review by %s.\nPlease place it on the next IESG telechat and inform the IAB.' % (wg.name, wg.acronym, login.plain_name()),
-        state_pk("extrev"): 'The WG "%s" (%s) has been set to External review by %s.\nPlease send out the external review announcement to the appropriate lists.\n\nSend the announcement to other SDOs: Yes\nAdditional recipients of the announcement: ' % (wg.name, wg.acronym, login.plain_name()),
-=======
-    messages = {
         state_pk("infrev"): 'The %s "%s" (%s) has been set to Informal IESG review by %s.' % (group.type.name, group.name, group.acronym, login.plain_name()),
         state_pk("intrev"): 'The %s "%s" (%s) has been set to Internal review by %s.\nPlease place it on the next IESG telechat and inform the IAB.' % (group.type.name, group.name, group.acronym, login.plain_name()),
         state_pk("extrev"): 'The %s "%s" (%s) has been set to External review by %s.\nPlease send out the external review announcement to the appropriate lists.\n\nSend the announcement to other SDOs: Yes\nAdditional recipients of the announcement: ' % (group.type.name, group.name, group.acronym, login.plain_name()),
->>>>>>> 32430915
         }
 
     states_for_ballot_wo_extern = State.objects.filter(type="charter", slug="intrev").values_list("pk", flat=True)
@@ -494,18 +479,8 @@
             form = AnnouncementTextForm(initial=dict(announcement_text=e.text))
 
         if "send_text" in request.POST and form.is_valid():
-<<<<<<< HEAD
-            msg = form.cleaned_data['announcement_text']
-            import email
-            parsed_msg = email.message_from_string(msg.encode("utf-8"))
-
-            send_mail_text(request, parsed_msg["To"],
-                           parsed_msg["From"], parsed_msg["Subject"],
-                           parsed_msg.get_payload())
+            send_mail_preformatted(request, form.cleaned_data['announcement_text'])
             messages.success(request, "The email To: '%s' with Subjet: '%s' has been sent." % (parsed_msg["To"],parsed_msg["Subject"],))
-=======
-            send_mail_preformatted(request, form.cleaned_data['announcement_text'])
->>>>>>> 32430915
             return redirect('doc_writeup', name=charter.name)
 
     return render_to_response('wgcharter/announcement_text.html',
@@ -621,35 +596,23 @@
         change_description = e.desc
 
         new_state = GroupStateName.objects.get(slug="active")
-<<<<<<< HEAD
-        if wg.state != new_state:
-            # update history with current state
-            save_group_in_history(wg)
-            # change wg state and save the wg
-            prev_state = wg.state
-            wg.state = new_state
-            wg.time = e.time
-            wg.save()
-            # create an event for the wg state change, too
-            e = ChangeStateGroupEvent(group=wg, type="changed_state")
-            e.time = wg.time
-            e.by = login
-            e.state_id = "proposed"
-            e.desc = "Proposed group"
-            e.save()
-            # update the change description for the email
-            change_description += " and WG state has been changed to %s" % new_state.name
-
-=======
         if group.state != new_state:
             save_group_in_history(group)
             prev_state = group.state
             group.state = new_state
             group.time = e.time
             group.save()
+
+            # create an event for the wg state change, too
+            e = ChangeStateGroupEvent(group=group, type="changed_state")
+            e.time = group.time
+            e.by = login
+            e.state = prev_state
+            e.desc = "Group state changed to %s from %s" % (group.state.name, prev_state)
+            e.save()
+
             change_description += " and %s state has been changed to %s" % (group.type.name, new_state.name)
-        
->>>>>>> 32430915
+
         e = log_state_changed(request, charter, login, prev_charter_state)
 
         # according to spec, 00-02 becomes 01, so copy file and record new revision
