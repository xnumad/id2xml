--- conflicted
+++ resolved
@@ -100,7 +100,6 @@
         self.assertTrue(resp['Content-Type'].startswith('text/html'))
         self.assertValidHTML(resp.content)
 
-<<<<<<< HEAD
     def tempdir(self, label):
         slug = slugify(self.__class__.replace('.','-'))
         dirname = "tmp-{label}-{slug}".format(**locals())
@@ -109,7 +108,6 @@
             os.mkdir(path)
         return path
 
-=======
     def assertNoFormPostErrors(self, response, error_css_selector=".has-error"):
         """Try to fish out form errors, if none found at least check the
         status code to be a redirect.
@@ -132,6 +130,5 @@
 
         self.assertEqual(response.status_code, 302)
         
->>>>>>> 22c979d5
     def __str__(self):
         return "%s (%s.%s)" % (self._testMethodName, strclass(self.__class__),self._testMethodName)