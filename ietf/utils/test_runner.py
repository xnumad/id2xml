--- conflicted
+++ resolved
@@ -265,13 +265,11 @@
             # only running some tests, then of course the coverage is going to be low.
             if self.runner.run_full_test_suite:
                 # Permit 0.02% variation in results -- otherwise small code changes become a pain
-<<<<<<< HEAD
                 fudge_factor = 0.0002
-=======
-                fudge_factor = 0.00005   # 0.005% -- a small change, less than the last digit we show
                 self.assertLessEqual(len(test_missing), len(master_missing),
                     msg = "New %s without test coverage since %s: %s" % (test, latest_coverage_version, list(set(test_missing) - set(master_missing))))
->>>>>>> 22c979d5
+                #print "test missing", set(test_missing)
+                #print "master missing", set(master_missing)
                 self.assertGreaterEqual(test_coverage, master_coverage - fudge_factor,
                     msg = "The %s coverage percentage is now lower (%.2f%%) than for version %s (%.2f%%)" %
                         ( test, test_coverage*100, latest_coverage_version, master_coverage*100, ))
