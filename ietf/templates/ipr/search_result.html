<<<<<<< HEAD
{# Copyright The IETF Trust 2007, All Rights Reserved #}
{% extends "base.html" %}
{% load ietf_filters %}
{% load future %}
=======
{% extends "ietf.html" %}
>>>>>>> ab74e5c0

{% load ietf_filters %}

{% block title %}IPR disclosures{% endblock %}

{% block content %}
{% include "ipr/search_form.html" %}

<<<<<<< HEAD
           <tr><td colspan="3"><b>{% block search_header %}Patent Owner/Applicant Search Result{% endblock %}</b></td></tr>
           {% if not iprs %}
          <tr>
             <td></td>
             <td colspan="2"><b>{% block search_failed %}No IPR disclosures have been submitted by <i>{{ q }}</i>{% endblock %}</b></td>
          </tr>
           {% else %}
          <tr><td colspan="3">Total number of IPR disclosures found: {{ iprs|length }} </td></tr>
          {% block iprlist %}
             {% for ipr in iprs %}
             {% if user|has_role:"Secretariat" %}{% ifchanged %}<tr><td colspan="3"><h3>{{ ipr.state.name }}</h3></td></tr>{% endifchanged %}{% endif %}
             <tbody bgcolor="#{% cycle 'eeeeee','dddddd' as bgcolor %}">
            <tr valign="top">
               <td colspan="3">
                  {% block intro_prefix %}IPR that was submitted by <b><i>{{ q }}</i></b>, and{% endblock %}
                              {% block related %}
                                {% with ipr.iprdocrel_set.all as iprdocrels %}
                                  {% if not iprdocrels %}
                                    is not related to a specific IETF contribution.
                                  {% else %}
                                     is related to
                                     {% for item in iprdocrels %}
                                       {% if forloop.last and forloop.counter > 1 %}and{% endif %}
                                       <b><i>{{ item.formatted_name|rfcspace }}, "{{ item.document.document.title }}"</i></b>{% if not forloop.last and forloop.counter > 1 %},{% endif %}
                                     {% endfor %}
                                  {% endif %}
                                {% endwith %}
                              {% endblock %}
                  {% block intro_suffix %}{% endblock %}
               </td>
            </tr>
            <tr valign="top">
               <td width="100">{{ ipr.time|date:"Y-m-d" }}</td>
               <td width="90"><li>ID # {{ ipr.id }}</li></td>
               <td><a href="{% url "ietf.ipr.views.show" id=ipr.id %}">"{{ ipr.title }}"</a></td>
            </tr>
            {% for item in ipr.updates.all %}
                        {% if item != ipr %}
            <tr valign="top">
               <td width="100">{{ item.target.time|date:"Y-m-d" }}</td>
               <td width="90"><li>ID # {{ item.target.id }}</li></td>
               <td>
                  IPR disclosure ID# {{ ipr.id }} <a href="{% url "ietf.ipr.views.show" id=ipr.id %}">"{{ ipr.title }}"</a>
                  Updates <a href="{% url "ietf.ipr.views.show" id=item.target.id %}">{{ item.target.title }}</a>
               </td>
            </tr>
                        {% endif %}
            {% endfor %}
             </tbody>
             {% endfor %}
          {% endblock %}
           {% endif %}
        </table>
        {% endblock %}
        <hr><br>
=======
<h2>{% block search_header %}Patent owner/applicant search result{% endblock %}</h2>

{% block search_result %}
{% if not iprs %}
	<p class="alert alert-info">
		{% block search_failed %}No IPR disclosures have been submitted by <i>{{ q }}</i>.{% endblock %}
	</p>
{% else %}
	<p class="alert alert-info">
                Total number of IPR disclosures found: <b>{{ iprs|length }}</b>.
	</p>

	<table class="table table-condensed table-striped">
                <thead><th>Date</th><th>ID</th><th>Statement</th></thead>

		{% block iprlist %}
			{% for ipr in iprs %}
				<tbody>
                                  {% if user|has_role:"Secretariat" %}{% ifchanged %}<tr><td colspan="3"><h3>{{ ipr.state.name }}</h3></td></tr>{% endifchanged %}{% endif %}
                                  <tr>
						<th class="warning" colspan="3">
							{% block intro_prefix %}IPR that was submitted by <i>{{ q }}</i> and{% endblock %}

							{% block related %}
                                                                {% with ipr.iprdocrel_set.all as iprdocrels %}
									{% if not iprdocrels %}
										is not related to a specific IETF contribution.
									{% else %}
										is related to
										{% for item in iprdocrels %}
											{% if forloop.last and forloop.counter > 1 %}and{% endif %}
                                                                                                <i>{{ item.formatted_name|rfcspace }} ("{{ item.document.document.title }}")</i>{% if not forloop.last and forloop.counter > 1 %},{% endif %}
										{% endfor %}
									{% endif %}
								{% endwith %}
							{% endblock %}
							{% block intro_suffix %}{% endblock %}
						</th>
					</tr>

					<tr>
                                                <td class="text-nowrap">{{ ipr.time|date:"Y-m-d" }}</td>
                                                <td>{{ ipr.id }}</td>
                                                <td><a href="{% url "ietf.ipr.views.show" id=ipr.id %}">{{ ipr.title }}</a></td>
					</tr>

					{% for item in ipr.updates.all %}
						{% if item != ipr %}
							<tr>
                                                                <td class="text-nowrap">{{ item.target.time|date:"Y-m-d" }}</td>
                                                                <td>{{ item.target.id }}</td>
								<td>
                                                                        IPR disclosure #{{ ipr.id }}: <a href="{% url "ietf.ipr.views.show" id=ipr.id %}">{{ ipr.title }}</a>
                                                                        <br>Updates: <a href="{% url "ietf.ipr.views.show" id=item.target.id %}">{{ item.target.title }}</a>
								</td>
							</tr>
						{% endif %}
					{% endfor %}
				</tbody>
                        {% endfor %}
		{% endblock %}
	</table>
{% endif %}
{% endblock %}
>>>>>>> ab74e5c0

<p class="buttonlist">
        <a class="btn btn-default" href="{% url "ietf.ipr.views.showlist" %}">Back to IPR disclosure page</a>
</p>
{% endblock %}

{% block js %}
  <script type="text/javascript" src="/js/ipr-search.js"></script>
{% endblock %}<|MERGE_RESOLUTION|>--- conflicted
+++ resolved
@@ -1,76 +1,13 @@
-<<<<<<< HEAD
-{# Copyright The IETF Trust 2007, All Rights Reserved #}
-{% extends "base.html" %}
+{% extends "ietf.html" %}
+
 {% load ietf_filters %}
 {% load future %}
-=======
-{% extends "ietf.html" %}
->>>>>>> ab74e5c0
-
-{% load ietf_filters %}
 
 {% block title %}IPR disclosures{% endblock %}
 
 {% block content %}
 {% include "ipr/search_form.html" %}
 
-<<<<<<< HEAD
-           <tr><td colspan="3"><b>{% block search_header %}Patent Owner/Applicant Search Result{% endblock %}</b></td></tr>
-           {% if not iprs %}
-          <tr>
-             <td></td>
-             <td colspan="2"><b>{% block search_failed %}No IPR disclosures have been submitted by <i>{{ q }}</i>{% endblock %}</b></td>
-          </tr>
-           {% else %}
-          <tr><td colspan="3">Total number of IPR disclosures found: {{ iprs|length }} </td></tr>
-          {% block iprlist %}
-             {% for ipr in iprs %}
-             {% if user|has_role:"Secretariat" %}{% ifchanged %}<tr><td colspan="3"><h3>{{ ipr.state.name }}</h3></td></tr>{% endifchanged %}{% endif %}
-             <tbody bgcolor="#{% cycle 'eeeeee','dddddd' as bgcolor %}">
-            <tr valign="top">
-               <td colspan="3">
-                  {% block intro_prefix %}IPR that was submitted by <b><i>{{ q }}</i></b>, and{% endblock %}
-                              {% block related %}
-                                {% with ipr.iprdocrel_set.all as iprdocrels %}
-                                  {% if not iprdocrels %}
-                                    is not related to a specific IETF contribution.
-                                  {% else %}
-                                     is related to
-                                     {% for item in iprdocrels %}
-                                       {% if forloop.last and forloop.counter > 1 %}and{% endif %}
-                                       <b><i>{{ item.formatted_name|rfcspace }}, "{{ item.document.document.title }}"</i></b>{% if not forloop.last and forloop.counter > 1 %},{% endif %}
-                                     {% endfor %}
-                                  {% endif %}
-                                {% endwith %}
-                              {% endblock %}
-                  {% block intro_suffix %}{% endblock %}
-               </td>
-            </tr>
-            <tr valign="top">
-               <td width="100">{{ ipr.time|date:"Y-m-d" }}</td>
-               <td width="90"><li>ID # {{ ipr.id }}</li></td>
-               <td><a href="{% url "ietf.ipr.views.show" id=ipr.id %}">"{{ ipr.title }}"</a></td>
-            </tr>
-            {% for item in ipr.updates.all %}
-                        {% if item != ipr %}
-            <tr valign="top">
-               <td width="100">{{ item.target.time|date:"Y-m-d" }}</td>
-               <td width="90"><li>ID # {{ item.target.id }}</li></td>
-               <td>
-                  IPR disclosure ID# {{ ipr.id }} <a href="{% url "ietf.ipr.views.show" id=ipr.id %}">"{{ ipr.title }}"</a>
-                  Updates <a href="{% url "ietf.ipr.views.show" id=item.target.id %}">{{ item.target.title }}</a>
-               </td>
-            </tr>
-                        {% endif %}
-            {% endfor %}
-             </tbody>
-             {% endfor %}
-          {% endblock %}
-           {% endif %}
-        </table>
-        {% endblock %}
-        <hr><br>
-=======
 <h2>{% block search_header %}Patent owner/applicant search result{% endblock %}</h2>
 
 {% block search_result %}
@@ -135,7 +72,6 @@
 	</table>
 {% endif %}
 {% endblock %}
->>>>>>> ab74e5c0
 
 <p class="buttonlist">
         <a class="btn btn-default" href="{% url "ietf.ipr.views.showlist" %}">Back to IPR disclosure page</a>
