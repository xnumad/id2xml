<<<<<<< HEAD
{# Copyright The IETF Trust 2007, All Rights Reserved #}
{% extends "ipr/details_base.html" %}
{% load ietf_filters %}
{% load ipr_filters %}
{% load future %}
=======
{% extends "ietf.html" %}

{% load ietf_filters ipr_filters %}
>>>>>>> ab74e5c0

{% block title %}IPR Details - {{ ipr.title }}{% endblock %}

{% block pagehead %}
  <meta name="description" content="IPR disclosure #{{ipr.ipr_id}}: {{ ipr.title }} ({{ ipr.time|date:"Y" }})" />
{% endblock %}

{% block content %}
<div id="ipr-details">

  <h1>IPR Details<br><small>{{ ipr.title }}</small></h1>

  {% include "ipr/details_tabs.html" %}

  <div class="buttonlist">
    {% if ipr.state_id == 'posted' %}
      <a class="btn btn-default" href="{% url "ietf.ipr.views.update" ipr.id %}" rel="nofollow">Update this IPR disclosure</a>
    {% endif %}

    {% if user|has_role:"Secretariat" %}
      {# admin actions #}
      {% if ipr.updates and ipr.state_id == 'pending' and not ipr.update_notified_date %}
        <a class="btn btn-default" href="{% url "ipr_notify" id=ipr.id type="update"%}" title="Notify the submitter of IPR that is being updated">Notify</a>
      {% endif %}

      {% if ipr.updates and ipr.state_id == 'pending' and ipr.update_notified_date or not ipr.updates and ipr.state_id == 'pending' %}
        <a class="btn btn-default" href="{% url "ipr_post" id=ipr.id %}"><span class="glyphicon glyphicon-ok" aria-hidden="true"></span> Post</a>
      {% endif %}

      <a class="btn btn-default" href="{% url "ipr_email" id=ipr.id %}" title="Email submitter of this disclsoure"><span class="glyphicon glyphicon-envelope" aria-hidden="true"></span> Email</a>
      <a class="btn btn-default" href="{% url "ipr_edit" id=ipr.id %}">Edit</a>
      <a class="btn btn-default" href="{% url "ipr_state" id=ipr.id %}">Change State</a>
    {% endif %}
  </div>

  {% if not ipr.compliant %}
    <p class="alert alert-danger">This IPR disclosure does not comply with the formal requirements of Section 6,
      "IPR Disclosures," of RFC 3979, "Intellectual Property Rights in IETF Technology."
    </p>
  {% endif %}

  {% if ipr.has_legacy_event %}
    <p>The text of the original IPR disclosure is available in the <a href="{% url "ietf.ipr.views.history" id=ipr.id %}">disclosure history</a>.</p>
  {% endif %}

  <div>
    <strong>Submitted:</strong>
    {{ ipr.time|date:"F j, Y" }}
  </div>

  <div>
    {% if user|has_role:"Secretariat" %}
      <strong>State:</strong>
      {{ ipr.state }}
    {% endif %}
  </div>

  
  {% if ipr.state_id == 'posted' %}
    <p class="help-block">Note: Updates to IPR disclosures must only be made by authorized
      representatives of the original submitters. Updates will automatically
      be forwarded to the current Patent Holder's Contact and to the Submitter
      of the original IPR disclosure.</p>
  {% endif %}

  {% if updated_by_iprs %}
    <h2>Updated by</h2>

    {% for item in updated_by_iprs %}
      <p>
        This IPR disclosure has been updated by IPR disclosure ID #{{ item.source.id }},
        "<a href="{% url "ietf.ipr.views.show" id=item.source.id %}">{{ item.source.title }}</a>".
      </p>
    {% endfor %}
  {% endif %}

  {% if updates_iprs %}
    <h2>Updates</h2>

      <dl class="dl-horizontal">
        <dt>Updates</dt>
        <dd>
          {% for item in updates_iprs %}
            <div>
              IPR Disclosure ID #{{ item.target.id }},
              {% if item.target.state.slug == "removed" %}
                "{{ item.target.title }}" (which was removed at the request of the submitter)
              {% else %}
                "<a href="{% url "ietf.ipr.views.show" id=item.target.id %}">{{ item.target.title }}</a>"
              {% endif %}
            </div>
          {% endfor %}
      </dl>
  {% endif %}

  {% if user|has_role:"Secretariat" and ipr.update_notified_date %}
    <div class="alert alert-info">This update was notified to the submitter of the IPR that is being updated on: {{ ipr.update_notified_date|date:"Y-m-d" }}</div>
  {% endif %}

  <h2 role="form" class="form-horizontal">

    <h2>{% cycle I,II,III,IV,V,VI,VII,VIII as section %}.
      {% if ipr|to_class_name == "ThirdPartyIprDisclosure" %}Possible{% endif %}
      Patent Holder/Applicant ("Patent Holder")</h2>

      <dl class="dl-horizontal">
        <dt>Holder legal name</dt>
        <dd>{{ ipr.holder_legal_name }}</dd>
      </dl>

      {% if ipr.holder_contact_name or ipr.holder_contact_info %}
        <h2>{% cycle section %}. Patent Holder's Contact for License Application</h2>

        <dl class="dl-horizontal">
          <dt>Holder contact name</dt>
          <dd>{{ ipr.holder_contact_name }}</dd>

          <dt>Holder contact email</dt>
          <dd>{{ ipr.holder_contact_email }}</dd>

          <dt>Holder contact info</dt>
          <dd>{{ ipr.holder_contact_info|linebreaks }}</dd>
        </dl>
      {% endif %}

<<<<<<< HEAD
    {% if ipr.state_id == 'posted' %}
     <p><a href="{% url "ietf.ipr.views.update" ipr.id %}" rel="nofollow">Update this IPR disclosure</a>. Note: Updates to IPR disclosures must only be made by authorized
     representatives of the original submitters. Updates will automatically
     be forwarded to the current Patent Holder's Contact and to the Submitter
     of the original IPR disclosure.</p>
     {% endif %}
     
     <p><strong>Submitted Date: {{ ipr.time|date:"F j, Y" }}
     {% if user|has_role:"Secretariat" %}<br>State: {{ ipr.state }}{% endif %}
     </strong></p>
     
     {% if user|has_role:"Secretariat" and ipr.update_notified_date %}
       <span class="alert">This update was notified to the submitter of the IPR that is being updated on: {{ ipr.update_notified_date|date:"Y-m-d" }}</span>
     {% endif %}
     
     <!-- Admin action menu -->
     {% if user|has_role:"Secretariat" %}
     <div id="admin-menu">
       {% if ipr.updates and ipr.state_id == 'pending' and not ipr.update_notified_date %}
       <a class="admin-action" href="{% url "ipr_notify" id=ipr.id type="update"%}" title="Notify the submitter of IPR that is being updated">Notify</a>
       {% endif %}
       {% if ipr.updates and ipr.state_id == 'pending' and ipr.update_notified_date or not ipr.updates and ipr.state_id == 'pending' %}
       <a class="admin-action" href="{% url "ipr_post" id=ipr.id %}">Post</a>
       {% endif %}
       <a class="admin-action" href="{% url "ipr_email" id=ipr.id %}" title="Email submitter of this disclsoure">Email</a>
       <a class="admin-action" href="{% url "ipr_edit" id=ipr.id %}">Edit</a>
       <a class="admin-action" href="{% url "ipr_state" id=ipr.id %}">Change State</a>
     </div>
     {% endif %}
     
    <!-- Begin Sections -->
    <table class="ipr">
     <tr class="{% cycle 'dark','light' as row_parity %}">
        <th colspan="2">
           {% cycle 'I','II','III','IV','V','VI','VII','VIII' as section %}.
           {% if ipr|to_class_name == "ThirdPartyIprDisclosure" %}Possible{% endif %}
           Patent Holder/Applicant ("Patent Holder")
        </th>
     </tr>
     <tr class="{% cycle row_parity %}">
            <td class="iprlabel">Legal Name:</td>   <td class="iprdata">{{ ipr.holder_legal_name }}</td>
     </tr>
    </table>

   {% if ipr.holder_contact_name or ipr.holder_contact_info %}
    <table class="ipr">
     <tr class="{% cycle 'dark','light' as row_parity %}"><th colspan="2">
        {% cycle section %}.
        Patent Holder's Contact for License Application
        </th>
     </tr>
     <tr class="{% cycle row_parity %}"><td class="iprlabel">Name:</td><td class="iprdata">{{ ipr.holder_contact_name }}</td></tr>
     <tr class="{% cycle row_parity %}"><td class="iprlabel">Email:</td><td class="iprdata">{{ ipr.holder_contact_email }}</td></tr>
     <tr class="{% cycle row_parity %}"><td class="iprlabel">Other Info:<br>(address,phone,etc)</td>        <td class="iprdata">{{ ipr.holder_contact_info|linebreaks }}</td></tr>
    </table>
   {% endif %}


   {% if ipr.ietfer_name or ipr.ietfer_contact_info %}
    <table class="ipr">
     <tr class="{% cycle 'dark','light' as row_parity %}">
        <th colspan="2" >
        {% cycle section %}.
        Contact Information for the IETF Participant Whose Personal Belief Triggered this Disclosure:
        </th>
     </tr>
     {% if ipr.ietfer_name %}
     <tr class="{% cycle row_parity %}"><td class="iprlabel">Name:</td><td class="iprdata">{{ ipr.ietfer_name }}</td></tr>
     <tr class="{% cycle row_parity %}"><td class="iprlabel">Email:</td><td class="iprdata">{{ ipr.ietfer_contact_email }}</td></tr>
     <tr class="{% cycle row_parity %}"><td class="iprlabel">Other Info:<br>(address,phone,etc)</td>        <td class="iprdata">{{ ipr.ietfer_contact_info|linebreaks }}</td></tr>
     {% else %}
     <tr class="{% cycle row_parity %}"><td colspan="2"><i>No information submitted</i></td></tr>
     {% endif %}
    </table>
   {% endif %}


   {% if ipr.iprdocrel_set.all or ipr.other_designations %}
    <table class="ipr">
     <tr class="{% cycle 'dark','light' as row_parity %}">
        <th colspan="2" >
        {% cycle section %}.
        IETF Document or Other Contribution to Which this IPR Disclosure Relates:
        </th>
     </tr>
     {% for iprdocrel in ipr.iprdocrel_set.all %}
        <tr class="{% cycle row_parity %}">
          <td class="iprlabel">{{ iprdocrel.doc_type }}:</td>
          <td class="iprdata">"{{ iprdocrel.document.document.title }}"<br />({{ iprdocrel.formatted_name }}){% if iprdocrel.revisions or iprdocrel.sections%}<br />{% if iprdocrel.revisions %}Revisions: {{ iprdocrel.revisions }}&nbsp&nbsp&nbsp&nbsp{% endif %}{% if iprdocrel.sections %}Sections: {{ iprdocrel.sections }}{% endif %}{% endif %}</td>
        </tr>
     {% endfor %}
     {% if ipr.other_designations %}
        <tr class="{% cycle row_parity %}"><td class="iprlabel">Designations for Other Contributions:</td><td class="iprdata">{{ ipr.other_designations }}</td></tr>
     {% endif %}
    </table>
   {% endif %}

   {% if ipr.patent_info %}
     <table class="ipr">
        <tr class="{% cycle 'dark','light' as row_parity %}">
           <th colspan="2" >
           {% cycle section %}.
           Disclosure of Patent Information (i.e., patents or patent
           applications required to be disclosed by Section 6 of RFC 3979)
           </th>
        </tr>
        
        {% if ipr.patent_info %}
        <tbody class="{% cycle row_parity %}">
           <tr>
          <td colspan="2">
          A. For granted patents or published pending patent applications,
          please provide the following information:</td>
           </tr>
           <tr><td class="iprlabel">Patent, Serial, Publication, Registration,
             or Application/File number(s): </td><td class="iprdata">{{ ipr.patent_info|linebreaks }}</td></tr>
        </tbody>
        <tr class="{% cycle row_parity %}">
           <td colspan="2">
             B. Does this disclosure relate to an unpublished pending patent application?:
          <span class="iprdata">{{ ipr.has_patent_pending|yesno }}</span>
           </td>
        </tr>

        {% else %}
          <tr class="{% cycle row_parity %}"><td class="iprlabel"></td><td class="iprdata">This disclosure relates to an unpublished pending patent application.</td></tr>
        {% endif %}

     </table>
   {% endif %}


   {% if ipr.licensing %}
     <!-- Not to be shown for third-party disclosures -->
     <table  class="ipr">
        <tr class="{% cycle 'dark','light' as row_parity %}">
           <th colspan="2" >
           {% cycle section %}.
           Licensing Declaration
           </th>
        </tr>
        <tbody class="{% cycle row_parity %}">
        <tr>
           <td colspan="2">
           The Patent Holder states that its position with respect
           to licensing any patent claims contained in the patent(s) or patent
           application(s) disclosed above that would necessarily be infringed by
           implementation of the technology required by the relevant IETF specification
           ("Necessary Patent Claims"), for the purpose of implementing such
           specification, is as follows(select one licensing declaration option only):
           </td>
        </tr>

        <tr>
         <td></td><td class="iprdata" colspan="2">{% if ipr.licensing.slug == "later" %}{{ ipr.licensing.desc|slice:"2:"|slice:":43" }}{% else %}{{ ipr.licensing.desc|slice:"2:" }}{% endif %}</td>
        </tr>

        </tbody>

        <tbody class="{% cycle row_parity %}">
           <tr>
          <td colspan="2">
             Licensing information, comments, notes, or URL for further information:
          </td>
           </tr>
           {% if ipr.licensing_comments %}
           <tr ><td class="iprlabel"> </td><td class="iprdata">{{ ipr.licensing_comments|linebreaks }}</td></tr>
           {% else %}
           <tr ><td class="iprlabel"> </td><td><i>No information submitted</i></td></tr>
           {% endif %}
        </tbody>

        {% if ipr.lic_checkbox %}
        <tr class="{% cycle row_parity %}">
           <td colspan="2">
          <p>
          {% if ipr.lic_checkbox != 1 %}{{ ipr.lic_checkbox }}{% endif %}
          The individual submitting this template represents and warrants that all
          terms and conditions that must be satisfied for implementers of any
          covered IETF specification to obtain a license have been disclosed in this
          IPR disclosure statement.
          </p>
          {% if ipr|to_class_name == "GenericIprDisclosure" %}
          <p>
             Note: According to
             <a href="http://www.ietf.org/rfc/rfc3979.txt?number=3979">RFC 3979</a>,
             Section 6.4.3, unless you check the box
             above, and choose either option a) or b), you must still file specific
             IPR disclosures as appropriate.
          </p>
=======
      {% if ipr.ietfer_name or ipr.ietfer_contact_email or ipr.ietfer_contact_info %}
        <h2 colspan="2">{% cycle section %}. Contact Information for the IETF Participant Whose Personal Belief Triggered this Disclosure</h2>

        <dl class="dl-horizontal">
          <dt>Name</dt>
          <dd>{{ ipr.ietfer_name }}</dd>

          <dt>Email</dt>
          <dd>{{ ipr.ietfer_contact_email }}</dd>

          <dt>Other info</dt>
          <dd>{{ ipr.ietfer_contact_info|linebreaks }}</dd>
        </dl>
      {% endif %}

      {% if ipr.iprdocrel_set.all or ipr.other_designations %}
        <h2>{% cycle section %}. IETF Document or Other Contribution to Which this IPR Disclosure Relates</h2>

        <dl class="dl-horizontal">
          {% for iprdocrel in ipr.iprdocrel_set.all %}
            <dt>{{ iprdocrel.doc_type }}</dt>
            <dd>
              <div>{{ iprdocrel.formatted_name }} ("{{ iprdocrel.document.document.title }}")</div>

              {% if iprdocrel.revisions %}
                <div>Revisions: {{ iprdocrel.revisions }}</div>
              {% endif %}

              {% if iprdocrel.sections %}
                <div>Sections: {{ iprdocrel.sections }}</div>
              {% endif %}
            </dd>
          {% endfor %}

          {% if ipr.other_designations %}
            <dt>Designations for Other Contributions</dt>
            <dl>{{ ipr.other_designations }}</dl>
>>>>>>> ab74e5c0
          {% endif %}
        </dl>
      {% endif %}

      {% if ipr.patent_info or ipr.has_patent_pending %}
        <h2>{% cycle section %}. Disclosure of Patent Information <small>i.e., patents or patent applications required to be disclosed by Section 6 of RFC 3979</small></h2>

        <p>A. For granted patents or published pending patent applications, please provide the following information:</p>

        <dl class="dl-horizontal">
          <dt>Patent, Serial, Publication, Registration, or Application/File number(s)</dt>
          <dd>{{ ipr.patent_info|linebreaks }}</dd>
        </dl>
        
        <p>B. Does this disclosure relate to an unpublished pending patent application?:</p>
        
        <dl class="dl-horizontal">
          <dt>Has patent pending</dt>
          <dd>{{ ipr.has_patent_pending|yesno:"Yes,No" }}</dd>
        </dl>
      {% endif %}

      {% if ipr.licensing %}
        <h2>{% cycle section %}. Licensing Declaration</h2>

        <p>
          The Patent Holder states that its position with respect
          to licensing any patent claims contained in the patent(s) or patent
          application(s) disclosed above that would necessarily be infringed by
          implementation of the technology required by the relevant IETF specification
          ("Necessary Patent Claims"), for the purpose of implementing such
          specification, is as follows(select one licensing declaration option only):
        </p>
        
        <dl class="dl-horizontal">
          <dt>Licensing</dt>
          <dd>{% if ipr.licensing.slug == "later" %}{{ ipr.licensing.desc|slice:"2:"|slice:":43" }}{% else %}{{ ipr.licensing.desc|slice:"2:" }}{% endif %}</dd>

          <dt>Licensing information, comments, notes, or URL for further information</dt>
          <dd>{{ ipr.licensing_comments|default:"(No information submitted)"|linebreaks }}</dd>
        </dl>

        <p>Note: The individual submitting this template represents and warrants
          that he or she is authorized by the Patent Holder to agree to the
<<<<<<< HEAD
          above-selected licensing declaration.</span>
           </td>
        </tr>
     </table>

    {% elif ipr.statement %}
      <table  class="ipr data">
        <tr class="{% cycle 'dark','light' as row_parity %}">
           <th colspan="2" >
           {% cycle section %}.
           Statement
           </th>
        </tr>
        <tbody class="{% cycle row_parity %}">
        <tr>
           <td class="iprdata" colspan="2">{{ ipr.statement }}</td>
        </tr>
      </table>
    {% endif %}

    <table class="ipr">
     <tr class="{% cycle 'dark','light' as row_parity %}"><th colspan="2">
        {% cycle section %}.
        Contact Information of Submitter of this Form
        </th>
     </tr>
     <tr class="{% cycle row_parity %}"><td class="iprlabel">Name:</td><td class="iprdata">{{ ipr.submitter_name }}</td></tr>
     <tr class="{% cycle row_parity %}"><td class="iprlabel">Email:</td><td class="iprdata">{{ ipr.submitter_email }}</td></tr>
    </table>
    
      {% if ipr.notes %}
     <table class="ipr">
        <tr class="{% cycle 'dark','light' as row_parity %}">
           <th colspan="2" >
           {% cycle section %}.
           Other Notes:
           </th>
        </tr>
           {% if ipr.notes %}
           <tr class="{% cycle row_parity %}"><td class="iprlabel"> </td><td class="iprdata">{{ ipr.notes|linebreaks }}</td></tr>
           {% else %}
           <tr class="{% cycle row_parity %}"><td colspan="2"><i>No information submitted</i></td></tr>
           {% endif %}
     </table>
=======
          above-selected licensing declaration.</p>

      {% elif ipr.statement %}
        <h2>{% cycle section %}. Statement</h2>

        <dl class="dl-horizontal">
          <dt>Statement</dt>
          <dd>{{ ipr.statement|linebreaks }}</dd>
        </dl>
      {% endif %}

      <h2>{% cycle section %}. Contact Information of Submitter of this Form</h2>

      <dl class="dl-horizontal">
        <dt>Submitter name</dt>
        <dd>{{ ipr.submitter_name }}</dd>

        <dt>Submitter email</dt>
        <dd>{{ ipr.submitter_email }}</dd>
      </dl>

      {% if ipr.notes %}
        <h2>{% cycle section %}. Other Notes</h2>

        <dl class="dl-horizontal">
          <dt>Additional notes</dt>
          <dd>{{ ipr.notes|linebreaks }}</dd>
        </dl>
>>>>>>> ab74e5c0
      {% endif %}
  </h2>

  <p class="help-block">Only those sections of the relevant entry form where the submitter provided information are displayed.</p>

</div>
{% endblock content %}<|MERGE_RESOLUTION|>--- conflicted
+++ resolved
@@ -1,14 +1,7 @@
-<<<<<<< HEAD
-{# Copyright The IETF Trust 2007, All Rights Reserved #}
-{% extends "ipr/details_base.html" %}
-{% load ietf_filters %}
-{% load ipr_filters %}
+{% extends "ietf.html" %}
+
+{% load ietf_filters ipr_filters %}
 {% load future %}
-=======
-{% extends "ietf.html" %}
-
-{% load ietf_filters ipr_filters %}
->>>>>>> ab74e5c0
 
 {% block title %}IPR Details - {{ ipr.title }}{% endblock %}
 
@@ -134,198 +127,6 @@
         </dl>
       {% endif %}
 
-<<<<<<< HEAD
-    {% if ipr.state_id == 'posted' %}
-     <p><a href="{% url "ietf.ipr.views.update" ipr.id %}" rel="nofollow">Update this IPR disclosure</a>. Note: Updates to IPR disclosures must only be made by authorized
-     representatives of the original submitters. Updates will automatically
-     be forwarded to the current Patent Holder's Contact and to the Submitter
-     of the original IPR disclosure.</p>
-     {% endif %}
-     
-     <p><strong>Submitted Date: {{ ipr.time|date:"F j, Y" }}
-     {% if user|has_role:"Secretariat" %}<br>State: {{ ipr.state }}{% endif %}
-     </strong></p>
-     
-     {% if user|has_role:"Secretariat" and ipr.update_notified_date %}
-       <span class="alert">This update was notified to the submitter of the IPR that is being updated on: {{ ipr.update_notified_date|date:"Y-m-d" }}</span>
-     {% endif %}
-     
-     <!-- Admin action menu -->
-     {% if user|has_role:"Secretariat" %}
-     <div id="admin-menu">
-       {% if ipr.updates and ipr.state_id == 'pending' and not ipr.update_notified_date %}
-       <a class="admin-action" href="{% url "ipr_notify" id=ipr.id type="update"%}" title="Notify the submitter of IPR that is being updated">Notify</a>
-       {% endif %}
-       {% if ipr.updates and ipr.state_id == 'pending' and ipr.update_notified_date or not ipr.updates and ipr.state_id == 'pending' %}
-       <a class="admin-action" href="{% url "ipr_post" id=ipr.id %}">Post</a>
-       {% endif %}
-       <a class="admin-action" href="{% url "ipr_email" id=ipr.id %}" title="Email submitter of this disclsoure">Email</a>
-       <a class="admin-action" href="{% url "ipr_edit" id=ipr.id %}">Edit</a>
-       <a class="admin-action" href="{% url "ipr_state" id=ipr.id %}">Change State</a>
-     </div>
-     {% endif %}
-     
-    <!-- Begin Sections -->
-    <table class="ipr">
-     <tr class="{% cycle 'dark','light' as row_parity %}">
-        <th colspan="2">
-           {% cycle 'I','II','III','IV','V','VI','VII','VIII' as section %}.
-           {% if ipr|to_class_name == "ThirdPartyIprDisclosure" %}Possible{% endif %}
-           Patent Holder/Applicant ("Patent Holder")
-        </th>
-     </tr>
-     <tr class="{% cycle row_parity %}">
-            <td class="iprlabel">Legal Name:</td>   <td class="iprdata">{{ ipr.holder_legal_name }}</td>
-     </tr>
-    </table>
-
-   {% if ipr.holder_contact_name or ipr.holder_contact_info %}
-    <table class="ipr">
-     <tr class="{% cycle 'dark','light' as row_parity %}"><th colspan="2">
-        {% cycle section %}.
-        Patent Holder's Contact for License Application
-        </th>
-     </tr>
-     <tr class="{% cycle row_parity %}"><td class="iprlabel">Name:</td><td class="iprdata">{{ ipr.holder_contact_name }}</td></tr>
-     <tr class="{% cycle row_parity %}"><td class="iprlabel">Email:</td><td class="iprdata">{{ ipr.holder_contact_email }}</td></tr>
-     <tr class="{% cycle row_parity %}"><td class="iprlabel">Other Info:<br>(address,phone,etc)</td>        <td class="iprdata">{{ ipr.holder_contact_info|linebreaks }}</td></tr>
-    </table>
-   {% endif %}
-
-
-   {% if ipr.ietfer_name or ipr.ietfer_contact_info %}
-    <table class="ipr">
-     <tr class="{% cycle 'dark','light' as row_parity %}">
-        <th colspan="2" >
-        {% cycle section %}.
-        Contact Information for the IETF Participant Whose Personal Belief Triggered this Disclosure:
-        </th>
-     </tr>
-     {% if ipr.ietfer_name %}
-     <tr class="{% cycle row_parity %}"><td class="iprlabel">Name:</td><td class="iprdata">{{ ipr.ietfer_name }}</td></tr>
-     <tr class="{% cycle row_parity %}"><td class="iprlabel">Email:</td><td class="iprdata">{{ ipr.ietfer_contact_email }}</td></tr>
-     <tr class="{% cycle row_parity %}"><td class="iprlabel">Other Info:<br>(address,phone,etc)</td>        <td class="iprdata">{{ ipr.ietfer_contact_info|linebreaks }}</td></tr>
-     {% else %}
-     <tr class="{% cycle row_parity %}"><td colspan="2"><i>No information submitted</i></td></tr>
-     {% endif %}
-    </table>
-   {% endif %}
-
-
-   {% if ipr.iprdocrel_set.all or ipr.other_designations %}
-    <table class="ipr">
-     <tr class="{% cycle 'dark','light' as row_parity %}">
-        <th colspan="2" >
-        {% cycle section %}.
-        IETF Document or Other Contribution to Which this IPR Disclosure Relates:
-        </th>
-     </tr>
-     {% for iprdocrel in ipr.iprdocrel_set.all %}
-        <tr class="{% cycle row_parity %}">
-          <td class="iprlabel">{{ iprdocrel.doc_type }}:</td>
-          <td class="iprdata">"{{ iprdocrel.document.document.title }}"<br />({{ iprdocrel.formatted_name }}){% if iprdocrel.revisions or iprdocrel.sections%}<br />{% if iprdocrel.revisions %}Revisions: {{ iprdocrel.revisions }}&nbsp&nbsp&nbsp&nbsp{% endif %}{% if iprdocrel.sections %}Sections: {{ iprdocrel.sections }}{% endif %}{% endif %}</td>
-        </tr>
-     {% endfor %}
-     {% if ipr.other_designations %}
-        <tr class="{% cycle row_parity %}"><td class="iprlabel">Designations for Other Contributions:</td><td class="iprdata">{{ ipr.other_designations }}</td></tr>
-     {% endif %}
-    </table>
-   {% endif %}
-
-   {% if ipr.patent_info %}
-     <table class="ipr">
-        <tr class="{% cycle 'dark','light' as row_parity %}">
-           <th colspan="2" >
-           {% cycle section %}.
-           Disclosure of Patent Information (i.e., patents or patent
-           applications required to be disclosed by Section 6 of RFC 3979)
-           </th>
-        </tr>
-        
-        {% if ipr.patent_info %}
-        <tbody class="{% cycle row_parity %}">
-           <tr>
-          <td colspan="2">
-          A. For granted patents or published pending patent applications,
-          please provide the following information:</td>
-           </tr>
-           <tr><td class="iprlabel">Patent, Serial, Publication, Registration,
-             or Application/File number(s): </td><td class="iprdata">{{ ipr.patent_info|linebreaks }}</td></tr>
-        </tbody>
-        <tr class="{% cycle row_parity %}">
-           <td colspan="2">
-             B. Does this disclosure relate to an unpublished pending patent application?:
-          <span class="iprdata">{{ ipr.has_patent_pending|yesno }}</span>
-           </td>
-        </tr>
-
-        {% else %}
-          <tr class="{% cycle row_parity %}"><td class="iprlabel"></td><td class="iprdata">This disclosure relates to an unpublished pending patent application.</td></tr>
-        {% endif %}
-
-     </table>
-   {% endif %}
-
-
-   {% if ipr.licensing %}
-     <!-- Not to be shown for third-party disclosures -->
-     <table  class="ipr">
-        <tr class="{% cycle 'dark','light' as row_parity %}">
-           <th colspan="2" >
-           {% cycle section %}.
-           Licensing Declaration
-           </th>
-        </tr>
-        <tbody class="{% cycle row_parity %}">
-        <tr>
-           <td colspan="2">
-           The Patent Holder states that its position with respect
-           to licensing any patent claims contained in the patent(s) or patent
-           application(s) disclosed above that would necessarily be infringed by
-           implementation of the technology required by the relevant IETF specification
-           ("Necessary Patent Claims"), for the purpose of implementing such
-           specification, is as follows(select one licensing declaration option only):
-           </td>
-        </tr>
-
-        <tr>
-         <td></td><td class="iprdata" colspan="2">{% if ipr.licensing.slug == "later" %}{{ ipr.licensing.desc|slice:"2:"|slice:":43" }}{% else %}{{ ipr.licensing.desc|slice:"2:" }}{% endif %}</td>
-        </tr>
-
-        </tbody>
-
-        <tbody class="{% cycle row_parity %}">
-           <tr>
-          <td colspan="2">
-             Licensing information, comments, notes, or URL for further information:
-          </td>
-           </tr>
-           {% if ipr.licensing_comments %}
-           <tr ><td class="iprlabel"> </td><td class="iprdata">{{ ipr.licensing_comments|linebreaks }}</td></tr>
-           {% else %}
-           <tr ><td class="iprlabel"> </td><td><i>No information submitted</i></td></tr>
-           {% endif %}
-        </tbody>
-
-        {% if ipr.lic_checkbox %}
-        <tr class="{% cycle row_parity %}">
-           <td colspan="2">
-          <p>
-          {% if ipr.lic_checkbox != 1 %}{{ ipr.lic_checkbox }}{% endif %}
-          The individual submitting this template represents and warrants that all
-          terms and conditions that must be satisfied for implementers of any
-          covered IETF specification to obtain a license have been disclosed in this
-          IPR disclosure statement.
-          </p>
-          {% if ipr|to_class_name == "GenericIprDisclosure" %}
-          <p>
-             Note: According to
-             <a href="http://www.ietf.org/rfc/rfc3979.txt?number=3979">RFC 3979</a>,
-             Section 6.4.3, unless you check the box
-             above, and choose either option a) or b), you must still file specific
-             IPR disclosures as appropriate.
-          </p>
-=======
       {% if ipr.ietfer_name or ipr.ietfer_contact_email or ipr.ietfer_contact_info %}
         <h2 colspan="2">{% cycle section %}. Contact Information for the IETF Participant Whose Personal Belief Triggered this Disclosure</h2>
 
@@ -363,7 +164,6 @@
           {% if ipr.other_designations %}
             <dt>Designations for Other Contributions</dt>
             <dl>{{ ipr.other_designations }}</dl>
->>>>>>> ab74e5c0
           {% endif %}
         </dl>
       {% endif %}
@@ -408,52 +208,6 @@
 
         <p>Note: The individual submitting this template represents and warrants
           that he or she is authorized by the Patent Holder to agree to the
-<<<<<<< HEAD
-          above-selected licensing declaration.</span>
-           </td>
-        </tr>
-     </table>
-
-    {% elif ipr.statement %}
-      <table  class="ipr data">
-        <tr class="{% cycle 'dark','light' as row_parity %}">
-           <th colspan="2" >
-           {% cycle section %}.
-           Statement
-           </th>
-        </tr>
-        <tbody class="{% cycle row_parity %}">
-        <tr>
-           <td class="iprdata" colspan="2">{{ ipr.statement }}</td>
-        </tr>
-      </table>
-    {% endif %}
-
-    <table class="ipr">
-     <tr class="{% cycle 'dark','light' as row_parity %}"><th colspan="2">
-        {% cycle section %}.
-        Contact Information of Submitter of this Form
-        </th>
-     </tr>
-     <tr class="{% cycle row_parity %}"><td class="iprlabel">Name:</td><td class="iprdata">{{ ipr.submitter_name }}</td></tr>
-     <tr class="{% cycle row_parity %}"><td class="iprlabel">Email:</td><td class="iprdata">{{ ipr.submitter_email }}</td></tr>
-    </table>
-    
-      {% if ipr.notes %}
-     <table class="ipr">
-        <tr class="{% cycle 'dark','light' as row_parity %}">
-           <th colspan="2" >
-           {% cycle section %}.
-           Other Notes:
-           </th>
-        </tr>
-           {% if ipr.notes %}
-           <tr class="{% cycle row_parity %}"><td class="iprlabel"> </td><td class="iprdata">{{ ipr.notes|linebreaks }}</td></tr>
-           {% else %}
-           <tr class="{% cycle row_parity %}"><td colspan="2"><i>No information submitted</i></td></tr>
-           {% endif %}
-     </table>
-=======
           above-selected licensing declaration.</p>
 
       {% elif ipr.statement %}
@@ -482,7 +236,6 @@
           <dt>Additional notes</dt>
           <dd>{{ ipr.notes|linebreaks }}</dd>
         </dl>
->>>>>>> ab74e5c0
       {% endif %}
   </h2>
 
