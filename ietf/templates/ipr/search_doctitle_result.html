--- conflicted
+++ resolved
@@ -31,51 +31,13 @@
                                                                                 IPR disclosure #{{ item.source.id }}: <a href="{% url "ietf.ipr.views.show" item.source.id %}">{{ item.source.title }}</a><br>Updates:
 									{% endif %}
 								{% endfor %}
-                                                                <a href="{% url "ietf.ipr.views.show" ipr.id %}">{{ ipr.disclosure.title }}</a>
+                                                                <a href="{% url "ietf.ipr.views.show" ipr.disclosure.id %}">{{ ipr.disclosure.title }}</a>
 							</td>
 						</tr>
 					{% endfor %}
 
 				{% else %}
 
-<<<<<<< HEAD
-          {% block iprlist %}
-             {% for alias in docs %}
-             <tbody bgcolor="#{% cycle dadada,eaeaea as bgcolor %}">
-            <tr >
-               <td colspan="3">
-                  IPR that is related to <b><i>{{ alias.name|rfcspace|lstrip:"0"|rfcnospace }}, "{{ alias.document.title }}"{% if alias.related %}, that was {{ alias.relation|lower }} {{ alias.related.source.name|rfcspace|lstrip:"0"|rfcnospace  }}, "{{ alias.related.source.title }}"{% endif %}
-                  </i><!--,</b> which has the string <b>"<i>{{ q }}</i>"</b> within the document title.-->
-               </td>
-            </tr>
-            {% if alias.document.ipr %}
-               {% for ipr in alias.document.ipr %}
-                  <tr valign="top">
-                 <td width="100">{{ ipr.disclosure.time|date:"Y-m-d" }}</td>
-                 <td width="90"><li>ID # {{ ipr.disclosure.id }}</li></td>
-                 <td>
-                    {% for item in ipr.disclosure.updated_by.all %}
-                       {% if item.source.state_id == "posted" %}
-                      IPR disclosure ID# {{ item.source.id }} "<a href="{% url "ietf.ipr.views.show" item.source.id %}">{{ item.source.title }}</a>" Updates
-                       {% endif %}
-                    {% endfor %}
-                    <a href="{% url "ietf.ipr.views.show" ipr.disclosure.id %}">"{{ ipr.disclosure.title }}"</a>
-                 </td>
-                  </tr>
-               {% endfor %}
-            {% else %}
-            <tr>
-               <td></td>
-               <td colspan="2"><b>No IPR disclosures related to <i>{{ alias.name|rfcspace|lstrip:"0" }}</i> have been submitted</b></td>
-            </tr>
-            {% endif %}
-             </tbody>
-             {% endfor %}
-          {% endblock %}
-           {% endif %}
-        </table>
-        {% endblock %}
-=======
 					<tr>
 						<td></td>
 						<td></td>
@@ -86,5 +48,4 @@
 		</tbody>
 	</table>
 {% endif %}
-{% endblock %}
->>>>>>> 0fedf931
+{% endblock %}