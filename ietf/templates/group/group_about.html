{% extends "group/group_base.html" %}
{# Copyright The IETF Trust 2015, All Rights Reserved #}
{% load origin %}
{% load ietf_filters %}
{% load markup_tags %}
{% load textfilters group_filters %}
{% block group_content %}
    {% origin %}
    {% if group.state_id == "conclude" %}
        <p class="alert alert-warning my-3">
            <b>Note:</b> The data for concluded {{ group.type.name }}s is occasionally incorrect.
        </p>
    {% endif %}
    <table class="my-3 table table-sm table-borderless">
        <tbody class="meta border-top">
            <tr>
                <th class="col-2">{{ group.type.name }}</th>
                <th class="col-3">Name</th>
                <td class="edit">
                    {% if can_edit_group %}
                        <a class="btn btn-primary btn-sm"
                           href="{% url 'ietf.group.views.edit' acronym=group.acronym field='name' %}">Edit</a>
                    {% endif %}
                </td>
                <th class="col-7">{{ group.name }}</th>
            </tr>
            <tr>
                <td></td>
                <th>Acronym</th>
                <td class="edit"></td>
                <td>{{ group.acronym }}</td>
            </tr>
            <tr>
                <td></td>
                {% if group.parent and group.parent.type_id == "area" %}
                    <th>{{ group.parent.type.name }}</th>
                    <td class="edit"></td>
                    <td>
                        {{ group.parent.name }}
                        <a href="{% url "ietf.group.views.group_home" acronym=group.parent.acronym %}">({{ group.parent.acronym }})</a>
                    </td>
                {% else %}
                    <th></th>
                    <td class="edit"></td>
                    <td></td>
                {% endif %}
            </tr>
            <tr>
                <td></td>
                <th>State</th>
                <td class="edit">
                    {% if can_edit_group %}
                        <a class="btn btn-primary btn-sm"
                           href="{% url 'ietf.group.views.edit' acronym=group.acronym field='state' %}">Edit</a>
                    {% endif %}
                </td>
                <td>
                    <span class="{% if group.state.name|slugify == 'active' %}text-success{% elif group.state.name|slugify == 'concluded' %}text-danger{% endif %}">{{ group.state.name }}</span>
                    {% if requested_close %}<div class="badge bg-info">Being closed</div>{% endif %}
                </td>
            </tr>
            {% if group.features.has_chartering_process %}
                <tr>
                    <td></td>
                    <th>Charter</th>
                    <td class="edit"></td>
                    <td>
                        {% if group.charter %}
                            <a href="{% url "ietf.doc.views_doc.document_main" name=group.charter.name %}">
                                {{ group.charter.name }}-{{ group.charter.rev }}</a>
                            <span class="badge bg-info">{{ group.charter.get_state.name }}</span>
                        {% else %}
                            <span class="text-muted">(None)</span>
                            {% if user|has_role:"Area Director,Secretariat" %}
                                <a class="btn btn-warning btn-sm" href="{{ charter_submit_url }}">Submit charter</a>
                            {% endif %}
                        {% endif %}
                    </td>
                </tr>
            {% endif %}
            {% if can_provide_status_update or status_update %}
                <tr id='status_update'>
                    <td>
                    </td>
                    <th>
                        Status update
                    </th>
                    <td class="edit">
                        {% if can_provide_status_update %}
                            <a class="btn btn-primary btn-sm"
                               href="{% url "ietf.group.views.group_about_status_edit" acronym=group.acronym %}">
                                Edit
                            </a>
                        {% endif %}
                    </td>
                    <td>
                        {% if status_update %}
                            <a class="btn btn-primary btn-sm"
                               href="{% url "ietf.group.views.group_about_status" acronym=group.acronym %}">
                                Show
                            </a>
                            <span class="badge bg-secondary">
                                Changed {{ status_update.time|date:"Y-m-d" }}
                            </span>
                        {% else %}
                            <span class="text-muted">
                                (None)
                            </span>
                        {% endif %}
                    </td>
                </tr>
            {% endif %}
            {% if group.features.has_documents %}
                <tr id='dependency_graph'>
                    <td>
                    </td>
                    <th>
                        Document dependencies
                    </th>
                    <td class="edit">
                    </td>
                    <td>
                        <a class="btn btn-primary btn-sm"
                           href="{% url 'ietf.group.views.dependencies' group_type=group.type_id acronym=group.acronym output_type='svg' %}">
                            SVG <i class="bi bi-diagram-3"></i>
                        </a>
                    </td>
                </tr>
            {% endif %}
            {% with group.groupextresource_set.all as resources %}
                {% if resources or can_edit_group %}
                    <tr>
                        <td>
                        </td>
                        <th>
                            Additional resources
                        </th>
                        <td class="edit">
                            {% if can_edit_group %}
                                <a class="btn btn-primary btn-sm"
                                   href="{% url 'ietf.group.views.edit' acronym=group.acronym field='resources' %}">
                                    Edit
                                </a>
                            {% endif %}
                        </td>
                        <td>
                            {% if resources %}
                                {% for resource in resources|dictsort:"display_name" %}
                                    {# Maybe make how a resource displays itself a method on the class so templates aren't doing this switching #}
                                    {% if resource.name.type.slug == 'url' or resource.name.type.slug == 'email' %}
                                        <a href="{{ resource.value }}" title="{{ resource.name.name }}">
                                            {% firstof resource.display_name resource.name.name %}</a>{% else %}
                                        <span title="{{ resource.name.name }}">
                                            {% firstof resource.display_name resource.name.name %}: {{ resource.value }}
                                        </span>{% endif %}{% if not forloop.last %}{% if resource.display_name|length < 15 and resource.name.name|length < 15 and resources|length <= 3 %},{% else %}<br>{% endif %}{% endif %}
                                {% endfor %}
                            {% endif %}
                        </td>
                    </tr>
                {% endif %}
            {% endwith %}
        </tbody>
        {% if group.personnel %}
        <tbody class="meta border-top">
            {% for slug, label, roles in group.personnel %}
                <tr>
                    {% if forloop.first %}
                        <th>
                            Personnel
                        </th>
                    {% else %}
                        <td>
                        </td>
                    {% endif %}
                    <th>
                        {{ label }}
                    </th>
                    <td class="edit">
                        {% if can_edit_group and slug in editable_roles %}
                            <a class="btn btn-primary btn-sm"
                               href="{% url 'ietf.group.views.edit' acronym=group.acronym field=slug %}">
                                Edit
                            </a>
                        {% endif %}
                    </td>
                    <td>
                        {% for r in roles %}
                            {% role_person_link r %}{% if not forloop.last %}{% if roles|length > 3%}<br>{% else %},{% endif %}{% endif %}
                        {% endfor %}
                    </td>
                </tr>
            {% endfor %}
        </tbody>
        {% endif %}
        {% if group.list_email %}
            <tbody class="meta border-top">
                <tr>
                    <th>
                        Mailing list
                    </th>
                    <th>
                        Address
                    </th>
                    <td class="edit">
                        {% if can_edit_group %}
                            <a class="btn btn-primary btn-sm"
                               href="{% url 'ietf.group.views.edit' acronym=group.acronym field='list_email' %}">
                                Edit
                            </a>
                        {% endif %}
                    </td>
                    <td>
                        {{ group.list_email|linkify }}
                    </td>
                </tr>
                <tr>
                    <td>
                    </td>
                    <th>
                        To subscribe
                    </th>
                    <td class="edit">
                        {% if can_edit_group %}
                            <a class="btn btn-primary btn-sm"
                               href="{% url 'ietf.group.views.edit' acronym=group.acronym field='list_subscribe' %}">
                                Edit
                            </a>
                        {% endif %}
                    </td>
                    <td>
                        {{ group.list_subscribe|linkify }}
                    </td>
                </tr>
                <tr>
                    <td>
                    </td>
                    <th>
                        Archive
                    </th>
                    <td class="edit">
                        {% if can_edit_group %}
                            <a class="btn btn-primary btn-sm"
                               href="{% url 'ietf.group.views.edit' acronym=group.acronym field='list_archive' %}">
                                Edit
                            </a>
                        {% endif %}
                    </td>
                    <td>
                        {{ group.list_archive|linkify }}
                    </td>
                </tr>
            </tbody>
        {% endif %}
        {% if group.state_id != "conclude" and group.features.has_default_jabber %}
            <tbody class="meta border-top">
                <tr>
                    <th>
                        Jabber chat
                    </th>
                    <th>
                        Room address
                    </th>
                    <td class="edit">
                    </td>
                    <td>
                        <a href="xmpp:{{ group.acronym }}@jabber.ietf.org?join">
                            xmpp:{{ group.acronym }}@jabber.ietf.org?join
                        </a>
                    </td>
                </tr>
                <tr>
                    <td>
                    </td>
                    <th>
                        Logs
                    </th>
                    <td class="edit">
                    </td>
                    <td>
                        <a href="https://jabber.ietf.org/logs/{{ group.acronym }}/">
                            https://jabber.ietf.org/logs/{{ group.acronym }}/
                        </a>
                    </td>
                </tr>
            </tbody>
        {% endif %}
    </table>
    {% if requested_close or group.state_id == "conclude" %}
        {% if closing_note and closing_note.desc != "(Closing note deleted)" %}
            <div class="my-3 alert alert-info">
                <h2>
                    Closing note for {{ group.type.desc.title|default:group.acronym }}
                </h2>
                {{ closing_note.desc }}
            </div>
        {% endif %}
        {% if user|has_role:"Secretariat" %}
            <a class="btn btn-primary mb-3"
               href="{% url 'ietf.group.views.edit' acronym=group.acronym field='closing_note' %}">
                Edit closing note
            </a>
        {% endif %}
    {% endif %}
    {% if group.features.has_chartering_process %}
        <h2 class="mt-3">
            {% if requested_close or group.state_id == "conclude" %}Final{% endif %}
            Charter for
            {% if group.state_id == "proposed" %}proposed{% endif %}
            {{ group.type.desc.title }}
        </h2>
        {# the linebreaks filter adds <p>, no surrounding <p> necessary: #}
        {{ group.charter_text|linkify|urlize_ietf_docs|linebreaks }}
    {% else %}
        <h2 class="mt-3">
            {% if requested_close or group.state_id == "conclude" %}Final{% endif %}
            Group description
        </h2>
        {% comment %}{{ group.description|default:"No description yet."|linebreaks }}{% endcomment %}
        {{ group.description|default:"No description yet."| apply_markup:"restructuredtext" }}
    {% endif %}
<<<<<<< HEAD
    {% if group.features.has_milestones %}
        {% include "group/milestones.html" with milestones=group.milestones heading=True %}
        {% if milestones_in_review %}
            <p>
                {{ milestones_in_review|length }} new milestone{{ milestones_in_review|pluralize }}
                currently in {{ milestone_reviewer }} review.
            </p>
        {% endif %}
=======
  {% endif %}

  {% if group.features.has_chartering_process %}
    <h2>Charter for {% if group.state_id == "proposed" %}proposed{% endif %} {{ group.type.desc.title }}</h2>
    {# the linebreaks filter adds <p/>, no surrounding <p/> necessary: #}
    {{ group.charter_text|linebreaks }}
  {% else %}
    <h2>
      About
      {% if can_edit_group %}
        <a class="btn btn-default btn-xs" href="{% url 'ietf.group.views.edit' acronym=group.acronym field='description' %}">Edit</a>&nbsp;
      {% endif %}
    </h2>
    {% comment %}{{ group.description|default:"No description yet."|linebreaks }}{% endcomment %}
    {{ group.description|default:"No description yet."| apply_markup:"restructuredtext" }}
  {% endif %}

  {% if group.features.has_milestones %}

    {% include "group/milestones.html" with milestones=group.milestones %}

    {% if milestones_in_review %}
      <p>{{ milestones_in_review|length }} new milestone{{ milestones_in_review|pluralize }}
        currently in {{ milestone_reviewer }} review.</p>
>>>>>>> 8fd6f332
    {% endif %}
{% endblock %}<|MERGE_RESOLUTION|>--- conflicted
+++ resolved
@@ -317,8 +317,13 @@
         </h2>
         {% comment %}{{ group.description|default:"No description yet."|linebreaks }}{% endcomment %}
         {{ group.description|default:"No description yet."| apply_markup:"restructuredtext" }}
+        {% if can_edit_group %}
+            <a class="btn btn-primary mb-3"
+               href="{% url 'ietf.group.views.edit' acronym=group.acronym field='description' %}">
+                Edit group description
+            </a>
+        {% endif %}
     {% endif %}
-<<<<<<< HEAD
     {% if group.features.has_milestones %}
         {% include "group/milestones.html" with milestones=group.milestones heading=True %}
         {% if milestones_in_review %}
@@ -327,31 +332,5 @@
                 currently in {{ milestone_reviewer }} review.
             </p>
         {% endif %}
-=======
-  {% endif %}
-
-  {% if group.features.has_chartering_process %}
-    <h2>Charter for {% if group.state_id == "proposed" %}proposed{% endif %} {{ group.type.desc.title }}</h2>
-    {# the linebreaks filter adds <p/>, no surrounding <p/> necessary: #}
-    {{ group.charter_text|linebreaks }}
-  {% else %}
-    <h2>
-      About
-      {% if can_edit_group %}
-        <a class="btn btn-default btn-xs" href="{% url 'ietf.group.views.edit' acronym=group.acronym field='description' %}">Edit</a>&nbsp;
-      {% endif %}
-    </h2>
-    {% comment %}{{ group.description|default:"No description yet."|linebreaks }}{% endcomment %}
-    {{ group.description|default:"No description yet."| apply_markup:"restructuredtext" }}
-  {% endif %}
-
-  {% if group.features.has_milestones %}
-
-    {% include "group/milestones.html" with milestones=group.milestones %}
-
-    {% if milestones_in_review %}
-      <p>{{ milestones_in_review|length }} new milestone{{ milestones_in_review|pluralize }}
-        currently in {{ milestone_reviewer }} review.</p>
->>>>>>> 8fd6f332
     {% endif %}
 {% endblock %}