--- conflicted
+++ resolved
@@ -107,12 +107,4 @@
 		{% endfor %}
 	</tbody>
 </table>
-<<<<<<< HEAD
-{% endblock content %}
-
-{% block content_end %}
-<script type="text/javascript" src="/js/snippet.js"></script>
-{% endblock content_end %}
-=======
-{% endblock content %}
->>>>>>> 9a25b002
+{% endblock content %}