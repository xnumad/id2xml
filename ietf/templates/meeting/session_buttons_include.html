{# Copyright The IETF Trust 2015, All Rights Reserved #}
{% load origin %}
{% load static %}
{% load textfilters %}
{% load ietf_filters %}
{% origin %}
{% if item and item|should_show_agenda_session_buttons %}
<<<<<<< HEAD
    {% with slug=item.slug %}
        {% with session=item.session %}
            {% with timeslot=item.timeslot %}
                {% with meeting=schedule.meeting %}
                    {% if session.agenda and show_agenda %}
                        {# Note: if called with show_agenda=True, calling template must load agenda_materials.js, needed by session_agenda_include.html #}
                        {% include "meeting/session_agenda_include.html" with slug=slug session=session timeslot=timeslot only %}
                    {% endif %}
                    <div id="session-buttons-{{ session.pk }}"
                         role="group"
                         class="btn-group btn-group-sm">
                        {% with acronym=session.historic_group.acronym %}
                            {% if session.agenda and show_agenda %}
                                {# agenda pop-up button #}
                                <button class="btn btn-outline-primary"
                                        role="button"
                                        data-bs-toggle="modal"
                                        data-bs-target="#modal-{{ slug }}"
                                        title="Show meeting materials">
                                    <i class="bi bi-arrows-fullscreen"></i>
                                </button>
                                {# materials tar file #}
                                <a class="btn btn-outline-primary"
                                   role="button"
                                   href="/meeting/{{ meeting.number }}/agenda/{{ acronym }}-drafts.tgz"
                                   title="Download meeting materials as .tar archive">
                                    <i class="bi bi-file-zip"></i>
                                </a>
                                {# materials PDF file #}
                                <a class="btn btn-outline-primary"
                                   role="button"
                                   href="/meeting/{{ meeting.number }}/agenda/{{ acronym }}-drafts.pdf"
                                   title="Download meeting materials as PDF file">
                                    <i class="bi bi-file-pdf"></i>
                                </a>
                            {% endif %}
                            {# HedgeDoc #}
                            {% if use_codimd %}
                                {% if timeslot.type.slug == 'plenary' %}
                                    <a class="btn btn-outline-primary"
                                       role="button"
                                       href="https://notes.ietf.org/notes-ietf-{{ meeting.number }}-plenary"
                                       title="Notepad for note-takers">
                                        <i class="bi bi-journal-text"></i>
                                    </a>
                                {% else %}
                                    <a class="btn btn-outline-primary"
                                       role="button"
                                       href="https://notes.ietf.org/notes-ietf-{{ meeting.number }}-{{ acronym }}"
                                       title="Notepad for note-takers">
                                        <i class="bi bi-journal-text"></i>
                                    </a>
                                {% endif %}
                            {% endif %}
                            {# show stream buttons up till end of session, then show archive buttons #}
                            {% if now < timeslot.utc_end_time %}
                                {# Jabber #}
                                <a class="btn btn-outline-primary"
                                   role="button"
                                   href="xmpp:{{ session.jabber_room_name }}@jabber.ietf.org?join"
                                   title="Chat room for {{ session.jabber_room_name }}">
                                    <i class="bi bi-lightbulb"></i>
                                </a>
                                {# Video stream (meetecho) #}
                                {% if timeslot.location.video_stream_url %}
                                    <a class="btn btn-outline-primary"
                                       role="button"
                                       href="{{ timeslot.location.video_stream_url|format:session }}"
                                       title="Video stream">
                                        <i class="bi bi-camera-video"></i>
                                    </a>
                                {% endif %}
                                {# Audio stream #}
                                {% if timeslot.location.audio_stream_url %}
                                    <a class="btn btn-outline-primary"
                                       role="button"
                                       href="{{ timeslot.location.audio_stream_url|format:session }}"
                                       title="Audio stream">
                                        <i class="bi bi-headphones"></i>
                                    </a>
                                {% endif %}
                                {# Remote call-in #}
                                {% if session.agenda_note|first_url|conference_url %}
                                    <a class="btn btn-outline-primary"
                                       role="button"
                                       href="{{ session.agenda_note|first_url }}"
                                       title="Online conference">
                                        <i class="bi bi-people"></i>
                                    </a>
                                {% elif session.remote_instructions|first_url|conference_url %}
                                    <a class="btn btn-outline-primary"
                                       role="button"
                                       href="{{ session.remote_instructions|first_url }}"
                                       title="Online conference">
                                        <i class="bi bi-people"></i>
                                    </a>
                                {% elif timeslot.location.webex_url %}
                                    <a class="btn btn-outline-primary"
                                       role="button"
                                       href="{{ timeslot.location.webex_url|format:session }}"
                                       title="Webex session">
                                        <i class="bi bi-people"></i>
                                    </a>
                                {% endif %}
                                {# iCalendar item #}
                                <a class="btn btn-outline-primary"
                                   role="button"
                                   href="{% url 'ietf.meeting.views.agenda_ical' num=meeting.number session_id=session.id %}"
                                   title="icalendar entry for {{ acronym }} session on {{ timeslot.utc_start_time|date:'Y-m-d H:i' }} UTC">
                                    <i class="bi bi-calendar"></i>
                                </a>
                            {% else %}
                                {# Jabber logs #}
                                {% if meeting.number|add:"0" >= 60 %}
                                    <a class="btn btn-outline-primary"
                                       role="button"
                                       href="https://www.ietf.org/jabber/logs/{{ session.jabber_room_name }}?C=M;O=D"
                                       title="Chat logs for {{ session.jabber_room_name }}">
                                        <i class="bi bi-file-text"></i>
                                    </a>
                                {% endif %}
                                {# Recordings #}
                                {% if meeting.number|add:"0" >= 80 %}
                                    {% with session.recordings as recordings %}
                                        {% if recordings %}
                                            {# There's no guaranteed order, so this is a bit messy: #}
                                            {# First, the audio recordings, if any #}
                                            {% for r in recordings %}
                                                {% if r.get_href and 'audio' in r.get_href %}
                                                    <a class="btn btn-outline-primary"
                                                       role="button"
                                                       href="{{ r.get_href }}"
                                                       title="{{ r.title }}">
                                                        <i class="bi bi-file-play"></i>
                                                    </a>
                                                {% endif %}
                                            {% endfor %}
                                            {# Then the youtube recordings #}
                                            {% for r in recordings %}
                                                {% if r.get_href and 'youtu' in r.get_href %}
                                                    <a class="btn btn-outline-primary"
                                                       role="button"
                                                       href="{{ r.get_href }}"
                                                       title="{{ r.title }}">
                                                        <i class="bi bi-file-slides"></i>
                                                    </a>
                                                {% endif %}
                                            {% endfor %}
                                            {# Finally, any other recordings #}
                                            {% for r in recordings %}
                                                {% if r.get_href and not 'audio' in r.get_href and not 'youtu' in r.get_href %}
                                                    <a class="btn btn-outline-primary"
                                                       role="button"
                                                       href="{{ r.get_href }}"
                                                       title="{{ r.title }}">
                                                        <i class="bi bi-file-play"></i>
                                                    </a>
                                                {% endif %}
                                            {% endfor %}
                                        {% endif %}
                                    {% endwith %}
                                    {% if timeslot.location.video_stream_url %}
                                        <a class="btn btn-outline-primary"
                                           role="button"
                                           href="http://www.meetecho.com/ietf{{ meeting.number }}/recordings#{{ acronym.upper }}"
                                           title="Session recording">
                                            <i class="bi bi-file-slides"></i>
                                        </a>
                                    {% endif %}
                                {% endif %}
                            {% endif %}
                        {% endwith %}
                    </div>
                {% endwith %}
            {% endwith %}
        {% endwith %}
    {% endwith %}
=======
{% with slug=item.slug %}{% with session=item.session %}{% with timeslot=item.timeslot %}{% with meeting=schedule.meeting %}
<div id="session-buttons-{{session.pk}}" class="text-nowrap">
  {% with acronym=session.historic_group.acronym %}
  {% if session.agenda and show_agenda %}
    {# Note: if called with show_agenda=True, calling template must load agenda_materials.js, needed by session_agenda_include.html #}
    {% include "meeting/session_agenda_include.html" with slug=slug session=session timeslot=timeslot only %}
    <!-- agenda pop-up button -->
    <a class="" data-toggle="modal" data-target="#modal-{{slug}}" title="Show meeting materials"><span class="fa fa-fw fa-arrows-alt"></span></a>
    <!-- materials tar file -->
    <a class="" href="/meeting/{{meeting.number}}/agenda/{{acronym}}-drafts.tgz" title="Download meeting materials as .tar archive"><span class="fa fa-fw fa-file-archive-o"></span></a>
    <!-- materials PDF file -->
    <a class="" href="/meeting/{{ meeting.number }}/agenda/{{acronym}}-drafts.pdf" title="Download meeting materials as PDF file"><span class="fa fa-fw fa-file-pdf-o"></span></a>
  {% endif %}

  <!-- HedgeDoc -->
  {% if use_codimd %}
    <a class="" href="{{ session.notes_url }}" title="Notepad for note-takers"><span class="fa fa-fw fa-edit"></span></a>
  {% endif %}

  {# show stream buttons up till end of session, then show archive buttons #}
  {% if now < timeslot.utc_end_time %}
    <!-- Jabber -->
    <a class=""
      href="xmpp:{{session.jabber_room_name}}@jabber.ietf.org?join"
      title="Chat room for {{session.jabber_room_name}}"><span class="fa fa-fw fa-comment-o"></span></a>
    <!-- Video stream (meetecho) -->
    {% if timeslot.location.video_stream_url %}
      <a class=""
        href="{{timeslot.location.video_stream_url|format:session }}"
        title="Video stream"><span class="fa fa-fw fa-video-camera"></span>
      </a>
    {% endif %}
    <!-- Audio stream -->
    {% if timeslot.location.audio_stream_url %}
      <a class=""
        href="{{timeslot.location.audio_stream_url|format:session }}"
        title="Audio stream"><span class="glyphicon glyphicon-headphones"></span>
      </a>
    {% endif %}
    <!-- Remote call-in -->
    {% if session.agenda_note|first_url|conference_url %}
      <a class=""
        href="{{ session.agenda_note|first_url }}"
        title="Online conference"><span class="fa fa-fw fd-group"></span>
      </a>
    {% elif session.remote_instructions|first_url|conference_url %}
      <a class=""
        href="{{ session.remote_instructions|first_url }}"
        title="Online conference"><span class="fa fa-fw fd-group"></span>
      </a>
    {% elif timeslot.location.webex_url %}
        <a class=""
          href="{{timeslot.location.webex_url|format:session }}"
          title="Webex session"><span class="fa fa-fw fd-group"></span>
        </a>
    {% endif %}
    <!-- iCalendar item -->
    <a
      href="{% url 'ietf.meeting.views.agenda_ical' num=meeting.number session_id=session.id %}"
      title="icalendar entry for {{acronym}} session on {{timeslot.utc_start_time|date:'Y-m-d H:i'}} UTC">
        <span class="fa fa-fw fa-calendar-o"></span>
    </a>
  {% else %}
    <!-- Jabber logs -->
    {% if meeting.number|add:"0" >= 60 %}
      <a class="" href="https://www.ietf.org/jabber/logs/{{session.jabber_room_name}}?C=M;O=D" title="Chat logs for {{session.jabber_room_name}}">
        <span class="fa-stack-1"><i class="fa fa-fw fa-file-o fa-stack-1x"></i><i class="fa fa-fw fa-comment-o fa-stack-sm"></i></span>
      </a>
    {% endif %}
    <!-- Recordings -->
    {% if meeting.number|add:"0" >= 80 %}
      {% with session.recordings as recordings %}
        {% if recordings %}
          {# There's no guaranteed order, so this is a bit messy: #}
          <!-- First, the audio recordings, if any -->
          {% for r in recordings %}
            {% if r.get_href and 'audio' in r.get_href %}
              <a class="" href="{{ r.get_href }}" title="{{ r.title}}"><span class="fa fa-fw fa-file-audio-o"></span></a>
            {% endif %}
          {% endfor %}
          <!-- Then the youtube recordings -->
          {% for r in recordings %}
            {% if r.get_href and 'youtu' in r.get_href %}
              <a class="" href="{{ r.get_href }}" title="{{ r.title }}"><span class="fa fa-fw fa-file-video-o"></span></a>
            {% endif %}
          {% endfor %}
          <!-- Finally, any other recordings -->
          {% for r in recordings %}
            {% if r.get_href and not 'audio' in r.get_href and not 'youtu' in r.get_href %}
              <a class="" href="{{ r.get_href }}" title="{{ r.title }}"><span class="fa fa-fw fa-file-o"></span></a>
            {% endif %}
          {% endfor %}
        {% endif %}
      {% endwith %}
      {% if timeslot.location.video_stream_url %}
        <a class=""
          href="http://www.meetecho.com/ietf{{meeting.number}}/recordings#{{acronym.upper}}"
         title="Session recording"><span class="fd fa-fw fd-meetecho"></span></a>
      {% endif %}
    {% endif %}
  {% endif %}
  {% endwith %}
</div>
{% endwith %}{% endwith %}{% endwith %}{% endwith %}
>>>>>>> 8fd6f332
{% endif %}<|MERGE_RESOLUTION|>--- conflicted
+++ resolved
@@ -5,7 +5,6 @@
 {% load ietf_filters %}
 {% origin %}
 {% if item and item|should_show_agenda_session_buttons %}
-<<<<<<< HEAD
     {% with slug=item.slug %}
         {% with session=item.session %}
             {% with timeslot=item.timeslot %}
@@ -44,21 +43,12 @@
                             {% endif %}
                             {# HedgeDoc #}
                             {% if use_codimd %}
-                                {% if timeslot.type.slug == 'plenary' %}
-                                    <a class="btn btn-outline-primary"
-                                       role="button"
-                                       href="https://notes.ietf.org/notes-ietf-{{ meeting.number }}-plenary"
-                                       title="Notepad for note-takers">
-                                        <i class="bi bi-journal-text"></i>
-                                    </a>
-                                {% else %}
-                                    <a class="btn btn-outline-primary"
-                                       role="button"
-                                       href="https://notes.ietf.org/notes-ietf-{{ meeting.number }}-{{ acronym }}"
-                                       title="Notepad for note-takers">
-                                        <i class="bi bi-journal-text"></i>
-                                    </a>
-                                {% endif %}
+                                <a class="btn btn-outline-primary"
+                                   role="button"
+                                   href="{{ session.notes_url }}"
+                                   title="Notepad for note-takers">
+                                    <i class="bi bi-journal-text"></i>
+                                </a>
                             {% endif %}
                             {# show stream buttons up till end of session, then show archive buttons #}
                             {% if now < timeslot.utc_end_time %}
@@ -183,110 +173,4 @@
             {% endwith %}
         {% endwith %}
     {% endwith %}
-=======
-{% with slug=item.slug %}{% with session=item.session %}{% with timeslot=item.timeslot %}{% with meeting=schedule.meeting %}
-<div id="session-buttons-{{session.pk}}" class="text-nowrap">
-  {% with acronym=session.historic_group.acronym %}
-  {% if session.agenda and show_agenda %}
-    {# Note: if called with show_agenda=True, calling template must load agenda_materials.js, needed by session_agenda_include.html #}
-    {% include "meeting/session_agenda_include.html" with slug=slug session=session timeslot=timeslot only %}
-    <!-- agenda pop-up button -->
-    <a class="" data-toggle="modal" data-target="#modal-{{slug}}" title="Show meeting materials"><span class="fa fa-fw fa-arrows-alt"></span></a>
-    <!-- materials tar file -->
-    <a class="" href="/meeting/{{meeting.number}}/agenda/{{acronym}}-drafts.tgz" title="Download meeting materials as .tar archive"><span class="fa fa-fw fa-file-archive-o"></span></a>
-    <!-- materials PDF file -->
-    <a class="" href="/meeting/{{ meeting.number }}/agenda/{{acronym}}-drafts.pdf" title="Download meeting materials as PDF file"><span class="fa fa-fw fa-file-pdf-o"></span></a>
-  {% endif %}
-
-  <!-- HedgeDoc -->
-  {% if use_codimd %}
-    <a class="" href="{{ session.notes_url }}" title="Notepad for note-takers"><span class="fa fa-fw fa-edit"></span></a>
-  {% endif %}
-
-  {# show stream buttons up till end of session, then show archive buttons #}
-  {% if now < timeslot.utc_end_time %}
-    <!-- Jabber -->
-    <a class=""
-      href="xmpp:{{session.jabber_room_name}}@jabber.ietf.org?join"
-      title="Chat room for {{session.jabber_room_name}}"><span class="fa fa-fw fa-comment-o"></span></a>
-    <!-- Video stream (meetecho) -->
-    {% if timeslot.location.video_stream_url %}
-      <a class=""
-        href="{{timeslot.location.video_stream_url|format:session }}"
-        title="Video stream"><span class="fa fa-fw fa-video-camera"></span>
-      </a>
-    {% endif %}
-    <!-- Audio stream -->
-    {% if timeslot.location.audio_stream_url %}
-      <a class=""
-        href="{{timeslot.location.audio_stream_url|format:session }}"
-        title="Audio stream"><span class="glyphicon glyphicon-headphones"></span>
-      </a>
-    {% endif %}
-    <!-- Remote call-in -->
-    {% if session.agenda_note|first_url|conference_url %}
-      <a class=""
-        href="{{ session.agenda_note|first_url }}"
-        title="Online conference"><span class="fa fa-fw fd-group"></span>
-      </a>
-    {% elif session.remote_instructions|first_url|conference_url %}
-      <a class=""
-        href="{{ session.remote_instructions|first_url }}"
-        title="Online conference"><span class="fa fa-fw fd-group"></span>
-      </a>
-    {% elif timeslot.location.webex_url %}
-        <a class=""
-          href="{{timeslot.location.webex_url|format:session }}"
-          title="Webex session"><span class="fa fa-fw fd-group"></span>
-        </a>
-    {% endif %}
-    <!-- iCalendar item -->
-    <a
-      href="{% url 'ietf.meeting.views.agenda_ical' num=meeting.number session_id=session.id %}"
-      title="icalendar entry for {{acronym}} session on {{timeslot.utc_start_time|date:'Y-m-d H:i'}} UTC">
-        <span class="fa fa-fw fa-calendar-o"></span>
-    </a>
-  {% else %}
-    <!-- Jabber logs -->
-    {% if meeting.number|add:"0" >= 60 %}
-      <a class="" href="https://www.ietf.org/jabber/logs/{{session.jabber_room_name}}?C=M;O=D" title="Chat logs for {{session.jabber_room_name}}">
-        <span class="fa-stack-1"><i class="fa fa-fw fa-file-o fa-stack-1x"></i><i class="fa fa-fw fa-comment-o fa-stack-sm"></i></span>
-      </a>
-    {% endif %}
-    <!-- Recordings -->
-    {% if meeting.number|add:"0" >= 80 %}
-      {% with session.recordings as recordings %}
-        {% if recordings %}
-          {# There's no guaranteed order, so this is a bit messy: #}
-          <!-- First, the audio recordings, if any -->
-          {% for r in recordings %}
-            {% if r.get_href and 'audio' in r.get_href %}
-              <a class="" href="{{ r.get_href }}" title="{{ r.title}}"><span class="fa fa-fw fa-file-audio-o"></span></a>
-            {% endif %}
-          {% endfor %}
-          <!-- Then the youtube recordings -->
-          {% for r in recordings %}
-            {% if r.get_href and 'youtu' in r.get_href %}
-              <a class="" href="{{ r.get_href }}" title="{{ r.title }}"><span class="fa fa-fw fa-file-video-o"></span></a>
-            {% endif %}
-          {% endfor %}
-          <!-- Finally, any other recordings -->
-          {% for r in recordings %}
-            {% if r.get_href and not 'audio' in r.get_href and not 'youtu' in r.get_href %}
-              <a class="" href="{{ r.get_href }}" title="{{ r.title }}"><span class="fa fa-fw fa-file-o"></span></a>
-            {% endif %}
-          {% endfor %}
-        {% endif %}
-      {% endwith %}
-      {% if timeslot.location.video_stream_url %}
-        <a class=""
-          href="http://www.meetecho.com/ietf{{meeting.number}}/recordings#{{acronym.upper}}"
-         title="Session recording"><span class="fd fa-fw fd-meetecho"></span></a>
-      {% endif %}
-    {% endif %}
-  {% endif %}
-  {% endwith %}
-</div>
-{% endwith %}{% endwith %}{% endwith %}{% endwith %}
->>>>>>> 8fd6f332
 {% endif %}