{% extends "base.html" %}
{# Copyright The IETF Trust 2015-2020, All Rights Reserved #}
{% load origin %}
{% load static %}
{% load ietf_filters %}

{% block content %}
    {% origin %}

    <h1>{% block title %}Possible Meeting Agendas for IETF {{ meeting.number }}{% endblock %}</h1>

<<<<<<< HEAD
  <div>
    {% if can_edit_timeslots %}
      <p><a href="{% url "ietf.meeting.views.edit_timeslots" num=meeting.number %}">Edit timeslots and room availability</a></p>
    {% endif %}
    {% for schedules, own, label in schedule_groups %}
      <div class="panel panel-default">
        <div class="panel-heading">
          {{ label }}
          {% if own %}
            <div class="pull-right" >
              <a href="{% url "ietf.meeting.views.new_meeting_schedule" num=meeting.number %}"><i class="fa fa-plus"></i> New Agenda</a>
            </div>
          {% endif %}
        </div>
        <div class="panel-body">
          <table class="table table-condensed table-striped">
            <tr>
              <th class="col-md-2">Name</th>
              <th class="col-md-2">Owner</th>
              <th class="col-md-1">Origin</th>
              <th class="col-md-1">Base</th>
              <th class="col-md-3">Notes</th>
              <th class="col-md-1">Visible</th>
              <th class="col-md-1">Public</th>
              <td></td>
            </tr>
            {% for schedule in schedules %}
              <tr>
                <td>
                  <a href="{% url "ietf.meeting.views.edit_meeting_schedule" meeting.number schedule.owner_email schedule.name %}" title="Show regular sessions in agenda">{{ schedule.name }}</a>
                </td>
                <td>{{ schedule.owner }}</td>
                <td>
                  {% if schedule.origin %}
                    <a href="{% url "ietf.meeting.views.edit_meeting_schedule" meeting.number schedule.origin.owner_email schedule.origin.name %}">{{ schedule.origin.name }}</a>
                    <a href="{% url "ietf.meeting.views.diff_schedules" meeting.number %}?from_schedule={{ schedule.origin.name|urlencode }}&to_schedule={{ schedule.name|urlencode }}" title="{{ schedule.changes_from_origin }} change{{ schedule.changes_from_origin|pluralize }} from {{ schedule.origin.name }}">+{{ schedule.changes_from_origin }}</a>
                  {% endif %}
                </td>
                <td>
                  {% if schedule.base %}
                    <a href="{% url "ietf.meeting.views.edit_meeting_timeslots_and_misc_sessions" meeting.number schedule.base.owner_email schedule.base.name %}">{{ schedule.base.name }}</a>
                  {% endif %}
                </td>
                <td>{{ schedule.notes|linebreaksbr }}</td>
                <td>
                  {% if schedule.visible %}
                    <div class="label label-success">visible</div>
                {% else %}
                  <div class="label label-danger">hidden</div>
                {% endif %}
              </td>
              <td>
                {% if schedule.public %}
                  <div class="label label-success">public</div>
                {% else %}
                  <div class="label label-danger">private</div>
                {% endif %}
              </td>
              <td>
                {% if schedule.can_edit_properties %}
                  <a class="edit-schedule-properties" href="{% url "ietf.meeting.views.edit_schedule_properties" meeting.number schedule.owner_email schedule.name %}?next={{ request.get_full_path|urlencode }}">
                    <i title="Edit agenda properties" class="fa fa-edit"></i>
                  </a>
                {% endif %}
=======
    <div>
        {% for schedules, own, label in schedule_groups %}
            <div class="panel ">
                <div class="card-header">
                    {{ label }}
                    {% if own %}
                        <div class="float-end" >
                            <a href="{% url "ietf.meeting.views.new_meeting_schedule" num=meeting.number %}"><i class="bi bi-plus"></i> New Agenda</a>
                        </div>
                    {% endif %}
                </div>
                <div class="card-body">
                    <table class="table table-sm table-striped">
                        <tr>
                            <th class="col-md-2">Name</th>
                            <th class="col-md-2">Owner</th>
                            <th class="col-md-1">Origin</th>
                            <th class="col-md-1">Base</th>
                            <th class="col-md-3">Notes</th>
                            <th class="col-md-1">Visible</th>
                            <th class="col-md-1">Public</th>
                            <td></td>
                        </tr>
                        {% for schedule in schedules %}
                            <tr>
                                <td>
                                    <a href="{% url "ietf.meeting.views.edit_schedule" meeting.number schedule.owner_email schedule.name %}" title="Show regular sessions in agenda">{{ schedule.name }}</a>
                                </td>
                                <td>{{ schedule.owner }}</td>
                                <td>
                                    {% if schedule.origin %}
                                        <a href="{% url "ietf.meeting.views.edit_schedule" meeting.number schedule.origin.owner_email schedule.origin.name %}">{{ schedule.origin.name }}</a>
                                        <a href="{% url "ietf.meeting.views.diff_schedules" meeting.number %}?from_schedule={{ schedule.origin.name|urlencode }}&to_schedule={{ schedule.name|urlencode }}" title="{{ schedule.changes_from_origin }} change{{ schedule.changes_from_origin|pluralize }} from {{ schedule.origin.name }}">+{{ schedule.changes_from_origin }}</a>
                                    {% endif %}
                                </td>
                                <td>
                                    {% if schedule.base %}
                                        <a href="{% url "ietf.meeting.views.edit_meeting_timeslots_and_misc_sessions" meeting.number schedule.base.owner_email schedule.base.name %}">{{ schedule.base.name }}</a>
                                    {% endif %}
                                </td>
                                <td>{{ schedule.notes|linebreaksbr }}</td>
                                <td>
                                    {% if schedule.visible %}
                                        <div class="badge bg-success">visible</div>
                                    {% else %}
                                        <div class="badge bg-danger">hidden</div>
                                    {% endif %}
                                </td>
                                <td>
                                    {% if schedule.public %}
                                        <div class="badge bg-success">public</div>
                                    {% else %}
                                        <div class="badge bg-danger">private</div>
                                    {% endif %}
                                </td>
                                <td>
                                    {% if schedule.can_edit_properties %}
                                        <a class="edit-schedule-properties" href="{% url "ietf.meeting.views.edit_schedule_properties" meeting.number schedule.owner_email schedule.name %}?next={{ request.get_full_path|urlencode }}">
                                            <i title="Edit agenda properties" class="bi bi-pencil"></i>
                                        </a>
                                    {% endif %}
>>>>>>> 81805e8d

                                    <a href="{% url "ietf.meeting.views.edit_meeting_timeslots_and_misc_sessions" meeting.number schedule.owner_email schedule.name %}">
                                        <i title="Show time slots and misc. sessions for agenda" class="bi bi-calendar"></i>
                                    </a>
                                </td>
                            </tr>
                        {% endfor %}
                    </table>
                </div>
            </div>
        {% endfor %}
    </div>

{% endblock content %}<|MERGE_RESOLUTION|>--- conflicted
+++ resolved
@@ -9,73 +9,11 @@
 
     <h1>{% block title %}Possible Meeting Agendas for IETF {{ meeting.number }}{% endblock %}</h1>
 
-<<<<<<< HEAD
-  <div>
-    {% if can_edit_timeslots %}
-      <p><a href="{% url "ietf.meeting.views.edit_timeslots" num=meeting.number %}">Edit timeslots and room availability</a></p>
-    {% endif %}
-    {% for schedules, own, label in schedule_groups %}
-      <div class="panel panel-default">
-        <div class="panel-heading">
-          {{ label }}
-          {% if own %}
-            <div class="pull-right" >
-              <a href="{% url "ietf.meeting.views.new_meeting_schedule" num=meeting.number %}"><i class="fa fa-plus"></i> New Agenda</a>
-            </div>
-          {% endif %}
-        </div>
-        <div class="panel-body">
-          <table class="table table-condensed table-striped">
-            <tr>
-              <th class="col-md-2">Name</th>
-              <th class="col-md-2">Owner</th>
-              <th class="col-md-1">Origin</th>
-              <th class="col-md-1">Base</th>
-              <th class="col-md-3">Notes</th>
-              <th class="col-md-1">Visible</th>
-              <th class="col-md-1">Public</th>
-              <td></td>
-            </tr>
-            {% for schedule in schedules %}
-              <tr>
-                <td>
-                  <a href="{% url "ietf.meeting.views.edit_meeting_schedule" meeting.number schedule.owner_email schedule.name %}" title="Show regular sessions in agenda">{{ schedule.name }}</a>
-                </td>
-                <td>{{ schedule.owner }}</td>
-                <td>
-                  {% if schedule.origin %}
-                    <a href="{% url "ietf.meeting.views.edit_meeting_schedule" meeting.number schedule.origin.owner_email schedule.origin.name %}">{{ schedule.origin.name }}</a>
-                    <a href="{% url "ietf.meeting.views.diff_schedules" meeting.number %}?from_schedule={{ schedule.origin.name|urlencode }}&to_schedule={{ schedule.name|urlencode }}" title="{{ schedule.changes_from_origin }} change{{ schedule.changes_from_origin|pluralize }} from {{ schedule.origin.name }}">+{{ schedule.changes_from_origin }}</a>
-                  {% endif %}
-                </td>
-                <td>
-                  {% if schedule.base %}
-                    <a href="{% url "ietf.meeting.views.edit_meeting_timeslots_and_misc_sessions" meeting.number schedule.base.owner_email schedule.base.name %}">{{ schedule.base.name }}</a>
-                  {% endif %}
-                </td>
-                <td>{{ schedule.notes|linebreaksbr }}</td>
-                <td>
-                  {% if schedule.visible %}
-                    <div class="label label-success">visible</div>
-                {% else %}
-                  <div class="label label-danger">hidden</div>
-                {% endif %}
-              </td>
-              <td>
-                {% if schedule.public %}
-                  <div class="label label-success">public</div>
-                {% else %}
-                  <div class="label label-danger">private</div>
-                {% endif %}
-              </td>
-              <td>
-                {% if schedule.can_edit_properties %}
-                  <a class="edit-schedule-properties" href="{% url "ietf.meeting.views.edit_schedule_properties" meeting.number schedule.owner_email schedule.name %}?next={{ request.get_full_path|urlencode }}">
-                    <i title="Edit agenda properties" class="fa fa-edit"></i>
-                  </a>
-                {% endif %}
-=======
     <div>
+        {% if can_edit_timeslots %}
+            <p><a href="{% url "ietf.meeting.views.edit_timeslots" num=meeting.number %}">Edit timeslots and room availability</a></p>
+        {% endif %}
+
         {% for schedules, own, label in schedule_groups %}
             <div class="panel ">
                 <div class="card-header">
@@ -136,7 +74,6 @@
                                             <i title="Edit agenda properties" class="bi bi-pencil"></i>
                                         </a>
                                     {% endif %}
->>>>>>> 81805e8d
 
                                     <a href="{% url "ietf.meeting.views.edit_meeting_timeslots_and_misc_sessions" meeting.number schedule.owner_email schedule.name %}">
                                         <i title="Show time slots and misc. sessions for agenda" class="bi bi-calendar"></i>
